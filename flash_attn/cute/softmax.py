# Copyright (c) 2025, Tri Dao.

import math
import operator
from typing import Tuple
from dataclasses import dataclass

import cutlass
import cutlass.cute as cute
from cutlass import Float32

import flash_attn.cute.utils as utils


class Softmax:
    def __init__(
        self,
        scale_log2: Float32,
        num_rows: cutlass.Constexpr[int],
        arch: cutlass.Constexpr[int] = 80,
        softmax_scale: Float32 | None = None
    ):
        self.scale_log2 = scale_log2
        self.num_rows = num_rows
        self.arch = arch
<<<<<<< HEAD
=======
        self.softmax_scale = softmax_scale
>>>>>>> 5183de43
        self.row_max = cute.make_fragment(num_rows, Float32)
        self.row_sum = cute.make_fragment_like(self.row_max)

    def __extract_mlir_values__(self):
<<<<<<< HEAD
        non_constexpr_fields = [self.scale_log2, self.row_max, self.row_sum]
=======
        non_constexpr_fields = [self.scale_log2, self.row_max, self.row_sum, self.softmax_scale]
>>>>>>> 5183de43
        values, self._values_pos = [], []
        for obj in non_constexpr_fields:
            obj_values = cutlass.extract_mlir_values(obj)
            values += obj_values
            self._values_pos.append(len(obj_values))
        return values

    def __new_from_mlir_values__(self, values):
<<<<<<< HEAD
        field_names = ['scale_log2', 'row_max', 'row_sum']
=======
        field_names = ['scale_log2', 'row_max', 'row_sum', 'softmax_scale']
>>>>>>> 5183de43
        reconstructed_fields = {}
        for name, n_items in zip(field_names, self._values_pos):
            original_field = getattr(self, name)
            reconstructed_fields[name] = cutlass.new_from_mlir_values(original_field, values[:n_items])
            values = values[n_items:]

        new_obj = self.__class__(reconstructed_fields['scale_log2'], self.num_rows, self.arch)
        new_obj.row_max = reconstructed_fields['row_max']
        new_obj.row_sum = reconstructed_fields['row_sum']
<<<<<<< HEAD
=======
        new_obj.softmax_scale = reconstructed_fields['softmax_scale']
>>>>>>> 5183de43
        return new_obj

    def reset(self) -> None:
        self.row_max.fill(-Float32.inf)
        self.row_sum.fill(0.0)

    def _compute_row_max(
        self, acc_S_row: cute.TensorSSA, init_val: float | Float32 | None = None
    ) -> Float32:
        return utils.fmax_reduce(acc_S_row, init_val, arch=self.arch)

    def _compute_row_sum(
        self, acc_S_row_exp: cute.TensorSSA, init_val: float | Float32 | None = None
    ) -> Float32:
        return utils.fadd_reduce(acc_S_row_exp, init_val, arch=self.arch)

    @cute.jit
    def online_softmax(
        self,
        acc_S: cute.Tensor,
        is_first: cutlass.Constexpr[bool] = False,
        check_inf: cutlass.Constexpr[bool] = True,
    ) -> cute.Tensor:
        """Apply online softmax and return the row_scale to rescale O.

        :param acc_S: acc_S tensor
        :type acc_S: cute.Tensor
        :param is_first: is first n_block
        :type is_first: cutlass.Constexpr
        """
        # Change acc_S to M,N layout view.
        acc_S_mn = utils.make_acc_tensor_mn_view(acc_S)
        row_scale = cute.make_fragment_like(self.row_max, Float32)
        # Each iteration processes one row of acc_S
        for r in cutlass.range(cute.size(self.row_max), unroll_full=True):
            acc_S_row = acc_S_mn[r, None].load()  # (n_block_size)
            row_max_cur = self._compute_row_max(
                acc_S_row,
                init_val=self.row_max[r] if cutlass.const_expr(not is_first) else None,
            )
            row_max_cur = utils.warp_reduce(row_max_cur, cute.arch.fmax, width=4)
            if cutlass.const_expr(check_inf):
                row_max_cur = 0.0 if row_max_cur == -Float32.inf else row_max_cur

            # Hoist the identical calculation out of the if/else block
            row_max_cur_scaled = row_max_cur * self.scale_log2
            acc_S_row_exp = utils.exp2f(acc_S_row * self.scale_log2 - row_max_cur_scaled)

            if cutlass.const_expr(is_first):
                acc_S_row_sum = self._compute_row_sum(acc_S_row_exp)
                row_scale[r] = 1.0
            else:
                row_max_prev = self.row_max[r]
                row_scale[r] = utils.exp2f((row_max_prev - row_max_cur) * self.scale_log2)
                acc_S_row_sum = (
                    self._compute_row_sum(acc_S_row_exp, init_val=self.row_sum[r] * row_scale[r])
                )

            self.row_max[r] = row_max_cur
            self.row_sum[r] = acc_S_row_sum
            # Now, .store() correctly receives the TensorSSA `acc_S_row_exp`
            acc_S_mn[r, None].store(acc_S_row_exp)
        return row_scale

    @cute.jit
    def finalize(self, final_scale: Float32 = 1.0, sink_val: Float32 | cute.Tensor | None = None) -> cute.Tensor:
        """Finalize the online softmax by computing the scale and logsumexp."""
        if cutlass.const_expr(sink_val is not None and isinstance(sink_val, cute.Tensor)):
            assert cute.size(sink_val) == cute.size(self.row_sum)
        # quad reduction for row_sum as we didn't do it during each iteration of online softmax
        self.row_sum.store(utils.warp_reduce(self.row_sum.load(), operator.add, width=4))
        row_scale = cute.make_fragment_like(self.row_max, Float32)
        for r in cutlass.range(cute.size(self.row_sum), unroll_full=True):
            if cutlass.const_expr(sink_val is not None):
                sink_val_cur = sink_val if not isinstance(sink_val, cute.Tensor) else sink_val[r]
                LOG2_E = math.log2(math.e)
                self.row_sum[r] += utils.exp2f(sink_val_cur * LOG2_E - self.row_max[r] * self.scale_log2)
            # if row_sum is zero or nan, set acc_O_mn_row to 1.0
            acc_O_mn_row_is_zero_or_nan = (
                self.row_sum[r] == 0.0 or self.row_sum[r] != self.row_sum[r]
            )
            row_scale[r] = (
                cute.arch.rcp_approx(self.row_sum[r] if not acc_O_mn_row_is_zero_or_nan else 1.0)
            ) * final_scale
            row_sum_cur = self.row_sum[r]
            LN2 = math.log(2.0)
            self.row_sum[r] = (
                (self.row_max[r] * self.scale_log2 + utils.log2f(row_sum_cur)) * LN2
                if not acc_O_mn_row_is_zero_or_nan
                else -Float32.inf
            )
        return row_scale

    @cute.jit
    def rescale_O(self, acc_O: cute.Tensor, row_scale: cute.Tensor) -> None:
        """Scale each row of acc_O by the given scale tensor.
        :param acc_O: input tensor
        :type acc_O: cute.Tensor
        :param row_scale: row_scale tensor
        :type row_scale: cute.Tensor
        """
        acc_O_mn = utils.make_acc_tensor_mn_view(acc_O)
        assert cute.size(row_scale) == cute.size(acc_O_mn, mode=[0])
        for r in cutlass.range(cute.size(row_scale), unroll_full=True):
            acc_O_mn[r, None].store(acc_O_mn[r, None].load() * row_scale[r])


class SoftmaxSm100(Softmax):
    def __init__(self, scale_log2: Float32, rescale_threshold: cutlass.Constexpr[float] = 0.0, softmax_scale: Float32 | None = None):
        super().__init__(scale_log2, num_rows=1, arch=100, softmax_scale=softmax_scale)
        self.rescale_threshold = rescale_threshold

    def __new_from_mlir_values__(self, values):
        new_obj = super().__new_from_mlir_values__(values)
        new_obj.rescale_threshold = self.rescale_threshold
        return new_obj

    @cute.jit
    def update_row_max(self, acc_S_row: cute.TensorSSA, is_first: int) -> Tuple[Float32, Float32]:
        if cutlass.const_expr(is_first):
            row_max_new = self._compute_row_max(acc_S_row)
            row_max_safe = row_max_new if row_max_new != -cutlass.Float32.inf else 0.0
            acc_scale = 0.0
        else:
            row_max_old = self.row_max[0]
            row_max_new = self._compute_row_max(acc_S_row, init_val=row_max_old)
            row_max_safe = row_max_new if row_max_new != -cutlass.Float32.inf else 0.0
            acc_scale_ = (row_max_old - row_max_safe) * self.scale_log2
            acc_scale = utils.exp2f(acc_scale_)
            if cutlass.const_expr(self.rescale_threshold > 0.0):
                if acc_scale_ >= -self.rescale_threshold:
                    row_max_new = row_max_old
                    row_max_safe = row_max_old
                    acc_scale = 1.0
        self.row_max[0] = row_max_new
        return row_max_safe, acc_scale

    def update_row_sum(
        self, acc_S_row_exp: cute.TensorSSA, row_scale: Float32, is_first: int = False
    ) -> None:
        init_val = self.row_sum[0] * row_scale if cutlass.const_expr(not is_first) else None
        # self.row_sum[0] = self._compute_row_sum(acc_S_row_exp, init_val=self.row_sum[0] * row_scale)
        self.row_sum[0] = self._compute_row_sum(acc_S_row_exp, init_val=init_val)
        # tmp = self._compute_row_sum(acc_S_row_exp)
        # self.row_sum[0] = self.row_sum[0] * row_scale + tmp

    @cute.jit
    def scale_subtract_rowmax(
        self,
        acc_S_row: cute.Tensor,
        row_max: Float32,
    ):
        assert cute.size(acc_S_row.shape) % 2 == 0, "acc_S_row must have an even number of elements"
        row_max_scaled = row_max * self.scale_log2
        for i in cutlass.range(0, cute.size(acc_S_row.shape), 2, unroll_full=True):
            acc_S_row[i], acc_S_row[i + 1] = utils.fma_packed_f32x2(
                (acc_S_row[i], acc_S_row[i + 1]),
                (self.scale_log2, self.scale_log2),
                (-row_max_scaled, -row_max_scaled),
            )

    @cute.jit
    def apply_exp2_convert(
        self,
        acc_S_row: cute.Tensor,
        acc_S_row_converted: cute.Tensor,
        e2e: cutlass.Constexpr[bool] = False,
        e2e_freq: cutlass.Constexpr[int] = 16,
        e2e_res: cutlass.Constexpr[int] = 4,
        e2e_frg_limit: cutlass.Constexpr[int] = 1,
    ):
        assert cute.size(acc_S_row.shape) % 2 == 0, "acc_S_row must have an even number of elements"
        frg_tile = 32
        assert frg_tile % 2 == 0
        frg_cnt = cute.size(acc_S_row) // frg_tile
        assert cute.size(acc_S_row) % frg_tile == 0
        acc_S_row_frg = cute.logical_divide(acc_S_row, cute.make_layout(frg_tile))
        acc_S_row_converted_frg = cute.logical_divide(
            acc_S_row_converted, cute.make_layout(frg_tile)
        )
        for j in cutlass.range_constexpr(frg_cnt):
            for k in cutlass.range_constexpr(0, cute.size(acc_S_row_frg, mode=[0]), 2):
                # acc_S_row_frg[k, j] = utils.exp2f(acc_S_row_frg[k, j])
                # acc_S_row_frg[k + 1, j] = utils.exp2f(acc_S_row_frg[k + 1, j])
                if cutlass.const_expr(not e2e):
                    acc_S_row_frg[k, j] = cute.arch.exp2(acc_S_row_frg[k, j])
                    acc_S_row_frg[k + 1, j] = cute.arch.exp2(acc_S_row_frg[k + 1, j])
                else:
                    if cutlass.const_expr(k % e2e_freq < e2e_freq - e2e_res or j >= frg_cnt - e2e_frg_limit):
                        acc_S_row_frg[k, j] = cute.arch.exp2(acc_S_row_frg[k, j])
                        acc_S_row_frg[k + 1, j] = cute.arch.exp2(acc_S_row_frg[k + 1, j])
                    else:
                        # acc_S_row_frg[k, j], acc_S_row_frg[k + 1, j] = utils.e2e_asm2(acc_S_row_frg[k, j], acc_S_row_frg[k + 1, j])
                        acc_S_row_frg[k, j], acc_S_row_frg[k + 1, j] = utils.ex2_emulation_2(acc_S_row_frg[k, j], acc_S_row_frg[k + 1, j])
            acc_S_row_converted_frg[None, j].store(
                acc_S_row_frg[None, j].load().to(acc_S_row_converted.element_type)
            )

    @cute.jit
    def scale_apply_exp2_convert(
        self,
        acc_S_row: cute.Tensor,
        row_max: Float32,
        acc_S_row_converted: cute.Tensor,
    ):
        assert cute.size(acc_S_row.shape) % 2 == 0, "acc_S_row must have an even number of elements"
        minus_row_max_scaled = -row_max * self.scale_log2
        for i in cutlass.range_constexpr(0, cute.size(acc_S_row.shape), 2):
            acc_S_row[i], acc_S_row[i + 1] = utils.fma_packed_f32x2(
                (acc_S_row[i], acc_S_row[i + 1]),
                (self.scale_log2, self.scale_log2),
                (minus_row_max_scaled, minus_row_max_scaled),
            )

        # for i in cutlass.range_constexpr(0, cute.size(acc_S_row.shape), 2):
        #     acc_S_row[i], acc_S_row[i + 1] = utils.fma_packed_f32x2(
        #         (acc_S_row[i], acc_S_row[i + 1]),
        #         (self.scale_log2, self.scale_log2),
        #         (minus_row_max_scaled, minus_row_max_scaled),
        #     )
        #     acc_S_row[i] = cute.arch.exp2(acc_S_row[i])
        #     acc_S_row[i + 1] = cute.arch.exp2(acc_S_row[i + 1])

        frg_tile = 32
        assert frg_tile % 2 == 0
        frg_cnt = cute.size(acc_S_row) // frg_tile
        assert cute.size(acc_S_row) % frg_tile == 0
        acc_S_row_frg = cute.logical_divide(acc_S_row, cute.make_layout(frg_tile))
        acc_S_row_converted_frg = cute.logical_divide(
            acc_S_row_converted, cute.make_layout(frg_tile)
        )
        for j in cutlass.range_constexpr(frg_cnt):
            for k in cutlass.range_constexpr(0, cute.size(acc_S_row_frg, mode=[0]), 2):
                # acc_S_row_frg[k, j], acc_S_row_frg[k + 1, j] = (
                #     utils.fma_packed_f32x2(
                #         (acc_S_row_frg[k, j], acc_S_row_frg[k + 1, j]),
                #         (self.scale_log2, self.scale_log2),
                #         (minus_row_max_scaled, minus_row_max_scaled),
                #     )
                # )
                # acc_S_row_frg[k, j] = utils.exp2f(acc_S_row_frg[k, j])
                # acc_S_row_frg[k + 1, j] = utils.exp2f(acc_S_row_frg[k + 1, j])
                acc_S_row_frg[k, j] = cute.arch.exp2(acc_S_row_frg[k, j])
                acc_S_row_frg[k + 1, j] = cute.arch.exp2(acc_S_row_frg[k + 1, j])
            acc_S_row_converted_frg[None, j].store(
                acc_S_row_frg[None, j].load().to(acc_S_row_converted.element_type)
            )


@cute.jit
def apply_score_mod_inner(
    score_tensor,
    index_tensor,
    score_mod: cutlass.Constexpr,
    batch_idx,
    head_idx,
    softmax_scale,
    vec_size:cutlass.Constexpr,
    qk_acc_dtype: cutlass.Constexpr,
    buffers,
    fastdiv_mods,
    constant_q_idx:cutlass.Constexpr,
):
    """Shared implementation for applying score modification.

    Args:
        score_tensor: The scores to modify (acc_S for flash_fwd, tSrS_t2r for sm100)
        index_tensor: Index positions (tScS for flash_fwd, tScS_t2r for sm100)
        score_mod: The score modification function to apply
        batch_idx: Batch index
        head_idx: Head index
        softmax_scale: Scale to apply
        vec_size: Vector size for processing elements
        qk_acc_dtype: Data type for accumulator
        buffers: Optional buffers for FlexAttention
        fastdiv_mods: Tuple of (seqlen_q_divmod, seqlen_k_divmod) for wrapping
        constant_q_idx: If provided, use this constant for all q_idx values
                       If None, compute q_idx per-element
    """
    n_vals = cutlass.const_expr(cute.size(score_tensor.shape))
    score_vec = cute.make_fragment(vec_size, qk_acc_dtype)
    kv_idx_vec = cute.make_fragment(vec_size, cutlass.Int32)

    # SSA values for batch and head (constant across all elements)
    batch_idx_ssa = utils.scalar_to_ssa(batch_idx, cutlass.Int32).broadcast_to((vec_size,))
    head_idx_ssa = utils.scalar_to_ssa(head_idx, cutlass.Int32).broadcast_to((vec_size,))

    # Handle q_idx based on whether it's constant
    q_idx_vec = cute.make_fragment(vec_size, cutlass.Int32)
    for i in cutlass.range(0, n_vals, vec_size, unroll_full=True):
        for j in cutlass.range(vec_size, unroll_full=True):
            score_vec[j] = score_tensor[i + j] * softmax_scale

            # If we will do loads we mod, in order to not read OOB
            if cutlass.const_expr(buffers is not None and fastdiv_mods is not None):
                if cutlass.const_expr(constant_q_idx is None):
                    seqlen_q_divmod, seqlen_k_divmod = fastdiv_mods
                    _, q_idx_wrapped = seqlen_q_divmod.divmod(index_tensor[i + j][0])
                    q_idx_vec[j] = q_idx_wrapped
                else:
                    _, seqlen_k_divmod = fastdiv_mods

                _, kv_idx_wrapped = seqlen_k_divmod.divmod(index_tensor[i + j][1])
                kv_idx_vec[j] = kv_idx_wrapped
            else:
                # No bounds checking - direct indexing
                if constant_q_idx is None:
                    q_idx_vec[j] = index_tensor[i + j][0]
                kv_idx_vec[j] = index_tensor[i + j][1]

        # Convert to SSA for score_mod call
        score_ssa = score_vec.load()
        kv_idx_ssa = kv_idx_vec.load()
        if cutlass.const_expr(constant_q_idx is None):
            q_idx_ssa = q_idx_vec.load()
        else:
            q_idx_ssa = utils.scalar_to_ssa(constant_q_idx, cutlass.Int32).broadcast_to((vec_size,))

        buffer_args = []
        if cutlass.const_expr(buffers is not None):
            buffer_args = buffers

        post_mod_scores = score_mod(
            score_ssa,
            batch_idx_ssa,
            head_idx_ssa,
            q_idx=q_idx_ssa,
            kv_idx=kv_idx_ssa,
            buffers=buffer_args
        )

        # Write back modified scores
        score_vec.store(post_mod_scores)
        for j in cutlass.range(vec_size, unroll_full=True):
            score_tensor[i + j] = score_vec[j]<|MERGE_RESOLUTION|>--- conflicted
+++ resolved
@@ -3,6 +3,7 @@
 import math
 import operator
 from typing import Tuple
+from dataclasses import dataclass
 from dataclasses import dataclass
 
 import cutlass
@@ -23,19 +24,12 @@
         self.scale_log2 = scale_log2
         self.num_rows = num_rows
         self.arch = arch
-<<<<<<< HEAD
-=======
         self.softmax_scale = softmax_scale
->>>>>>> 5183de43
         self.row_max = cute.make_fragment(num_rows, Float32)
         self.row_sum = cute.make_fragment_like(self.row_max)
 
     def __extract_mlir_values__(self):
-<<<<<<< HEAD
-        non_constexpr_fields = [self.scale_log2, self.row_max, self.row_sum]
-=======
         non_constexpr_fields = [self.scale_log2, self.row_max, self.row_sum, self.softmax_scale]
->>>>>>> 5183de43
         values, self._values_pos = [], []
         for obj in non_constexpr_fields:
             obj_values = cutlass.extract_mlir_values(obj)
@@ -44,11 +38,7 @@
         return values
 
     def __new_from_mlir_values__(self, values):
-<<<<<<< HEAD
-        field_names = ['scale_log2', 'row_max', 'row_sum']
-=======
         field_names = ['scale_log2', 'row_max', 'row_sum', 'softmax_scale']
->>>>>>> 5183de43
         reconstructed_fields = {}
         for name, n_items in zip(field_names, self._values_pos):
             original_field = getattr(self, name)
@@ -58,10 +48,7 @@
         new_obj = self.__class__(reconstructed_fields['scale_log2'], self.num_rows, self.arch)
         new_obj.row_max = reconstructed_fields['row_max']
         new_obj.row_sum = reconstructed_fields['row_sum']
-<<<<<<< HEAD
-=======
         new_obj.softmax_scale = reconstructed_fields['softmax_scale']
->>>>>>> 5183de43
         return new_obj
 
     def reset(self) -> None:
