# Copyright (c) 2025, Tri Dao.

from typing import Optional, Callable
from dataclasses import dataclass

import cutlass
import cutlass.cute as cute
from cutlass import Float32, Int32, const_expr

import flash_attn.cute.utils as utils


<<<<<<< HEAD
=======
@cute.jit
def mask_r2p(X: cute.Tensor, col_limit: Int32, arch: int = 90, rank1: bool = False) -> None:
    # Bit manipulation, compiles down to the R2P instruction
    # For sm100: we know that tScS_t2r[i][1] == i, for the particular tmem copy atom we're using.
    # For sm90: instead of comparing limit to 0, 1, 8, 9, 16, 17, ...,
    # we compare a transformed version of limit to 0, 1, 2, 3, 4, 5, ...
    if const_expr(arch == 90):
        col_limit_transformed = col_limit // 8 * 2 + min(col_limit % 8, 2)
    else:
        col_limit_transformed = col_limit
    ncol = const_expr(cute.size(X.shape[cute.rank(X) - 1]) if not rank1 else cute.size(X.shape))
    # Ideally we'd move by 32 instead of 24, but mask >> i isn't correct for i == 31
    for s in cutlass.range_constexpr(cute.ceil_div(ncol, 24)):
        # Don't need to clamp to 32 since the shr.u32 instruction does that already
        col_limit_right_s = max(col_limit_transformed - s * 24, 0)
        # 0 -> 0b00...00, 1 -> 0b00...01, ..., 31 -> 0b01...11, 32 -> 0b11...11
        mask = (1 << col_limit_right_s) - 1
        # This needs to be range_constexpr, o/w the compiler can't generate the R2P instruction
        for i in cutlass.range_constexpr(min(24, ncol - s * 24)):
            in_bound = cutlass.Boolean(mask & (1 << i))
            c = s * 24 + i
            if const_expr(rank1):
                X[c] = X[c] if in_bound else -Float32.inf
                # This is the equivalent of:
                # X[s * 24 + i] = X[s * 24 + i] if col_limit_right_s <= i else -Float32.inf
            else:
                for r in cutlass.range_constexpr(cute.size(X.shape[0])):
                    X[r, c] = X[r, c] if in_bound else -Float32.inf

>>>>>>> 91f14ca0

@dataclass(frozen=True)
class AttentionMask:
    tile_m: cutlass.Constexpr[int]
    tile_n: cutlass.Constexpr[int]
    seqlen_q: Int32
    seqlen_k: Int32
    window_size_left: Optional[Int32] = None
    window_size_right: Optional[Int32] = None
    qhead_per_kvhead_packgqa: cutlass.Constexpr[int] = 1  # only pass in if we're doing PackGQA
    swap_AB: cutlass.Constexpr[bool] = False

    @cute.jit
    def apply_mask(
        self,
        acc_S: cute.Tensor,
<<<<<<< HEAD
        batch_idx: cutlass.Int32,
        head_idx: cutlass.Int32,
        m_block: cutlass.Int32,
        n_block: cutlass.Int32,
=======
        m_block: Int32,
        n_block: Int32,
>>>>>>> 91f14ca0
        thr_mma: cute.TiledMma,
        mask_seqlen: cutlass.Constexpr[bool],
        mask_causal: cutlass.Constexpr[bool],
        mask_local: cutlass.Constexpr[bool] = False,
        mask_mod: Optional[Callable] = None,
        buffers: Optional[list[cute.Tensor]] = None,
    ) -> None:
        assert not (mask_causal and mask_local), "mask_causal and mask_local cannot be both True"
        acc_S_mn = utils.make_acc_tensor_mn_view(acc_S, transpose=self.swap_AB)
        acc_shape = (self.tile_m, self.tile_n)
        cS = cute.make_identity_tensor(acc_shape if not self.swap_AB else acc_shape[::-1])
        tScS_mn = utils.make_acc_tensor_mn_view(thr_mma.partition_C(cS), transpose=self.swap_AB)
        # We use t0ScS as these indices are known at compile time. We then must subtract the
        # column limit by the thread column offset.
        t0ScS_mn = utils.make_acc_tensor_mn_view(
            thr_mma.get_slice(0).partition_C(cS), transpose=self.swap_AB
        )
        ROW = 0 if const_expr(not self.swap_AB) else 1
        COL = 1 if const_expr(not self.swap_AB) else 0
        thr_col_offset = tScS_mn[0][COL]
        seqlenk_col_limit = self.seqlen_k - n_block * self.tile_n - thr_col_offset
<<<<<<< HEAD
        if cutlass.const_expr(not mask_causal and not mask_local and mask_mod is None):
            if cutlass.const_expr(mask_seqlen):
                if cutlass.const_expr(False):
                    # traverse column index.
=======
        if const_expr(not mask_causal and not mask_local):
            if const_expr(mask_seqlen):
                # The compiler now choses not to use R2P
                r2p = const_expr(False and not self.swap_AB)
                if const_expr(not r2p):
>>>>>>> 91f14ca0
                    for c in cutlass.range(cute.size(tScS_mn.shape[1]), unroll_full=True):
                        oob = t0ScS_mn[0, c][COL] >= seqlenk_col_limit
                        for r in cutlass.range(cute.size(tScS_mn.shape[0]), unroll_full=True):
<<<<<<< HEAD
                            acc_S_mn[r, c] = -cutlass.Float32.inf if oob else acc_S_mn[r, c]
                else:  # R2P trick, see apply_mask_sm100
                    # Instead of comparing limit to 0, 1, 8, 9, 16, 17, ...,
                    # we compare a transformed version of limit to 0, 1, 2, 3, 4, 5, ...
                    # This is so that we can use the R2P instruction.
                    col_limit_transformed = seqlenk_col_limit // 8 * 2 + min(seqlenk_col_limit % 8, 2)
                    ncol = cutlass.const_expr(cute.size(tScS_mn.shape[1]))
                    for s in cutlass.range_constexpr(cute.ceil_div(ncol, 24)):
                        col_limit_right_s = max(col_limit_transformed - s * 24, 0)
                        mask = (1 << col_limit_right_s) - 1
                        for i in cutlass.range_constexpr(min(24, ncol - s * 24)):
                            in_bound = cutlass.Boolean(mask & (1 << i))
                            c = s * 24 + i
                            for r in cutlass.range(cute.size(tScS_mn.shape[0]), unroll_full=True):
                                acc_S_mn[r, c] = acc_S_mn[r, c] if in_bound else -cutlass.Float32.inf
                                
        elif cutlass.const_expr(not mask_causal and not mask_local and mask_mod is not None): # FlexAttention mask mod
            nrow = cutlass.const_expr(cute.size(tScS_mn.shape[0]))
            ncol = cutlass.const_expr(cute.size(tScS_mn.shape[1]))
            thr_col_offset = tScS_mn[0, 0][1]
            
            for r in cutlass.range_constexpr(nrow):
                global_row_idx = tScS_mn[r, 0][0] + m_block * self.tile_m
                
                for col in cutlass.range_constexpr(ncol):
                    col_idx_local = t0ScS_mn[0, col][1]
                    # Convert to absolute column index
                    global_col_idx = thr_col_offset + col_idx_local + n_block * self.tile_n
                    
                    cond = cutlass.Boolean(
                        mask_mod(
                            batch_idx,
                            head_idx,
                            tScS_mn[r, 0][0] + m_block * self.tile_m,
                            thr_col_offset + t0ScS_mn[0, col][1] + n_block * self.tile_n,
                            self.seqlen_q,
                            self.seqlen_k,
                            buffers,
                        )
                    )
                    if cutlass.const_expr(mask_seqlen):
                        out_of_bounds = (global_row_idx >= self.seqlen_q) or (
                            global_col_idx >= self.seqlen_k
                        )
                        if out_of_bounds:
                            acc_S_mn[r, col] = -cutlass.Float32.inf
                        else:
                            acc_S_mn[r, col] = acc_S_mn[r, col] if cond else -cutlass.Float32.inf
                    else:
                        acc_S_mn[r, col] = acc_S_mn[r, col] if cond else -cutlass.Float32.inf


=======
                            acc_S_mn[r, c] = -Float32.inf if oob else acc_S_mn[r, c]
                else:
                    mask_r2p(acc_S_mn, seqlenk_col_limit, arch=90)
>>>>>>> 91f14ca0
        else:  # Causal or local
            if const_expr(not self.swap_AB):
                # If PackGQA, we split the work of compute divmod among threads in the same row
                threads_per_row = thr_mma.tv_layout_C.shape[0][0]
                mma_m_idx = None
                if const_expr(self.qhead_per_kvhead_packgqa != 1):
                    assert not self.swap_AB, "swap_AB with PackGQA not supported yet"
                    assert cute.arch.WARP_SIZE % threads_per_row == 0, (
                        "threads_per_row must divide WARP_SIZE"
                    )
                    assert cute.size(acc_S_mn.shape[0]) <= threads_per_row
                    tidx = thr_mma.thr_idx
                    mma_m_idx = (
                        m_block * self.tile_m + tScS_mn[tidx % threads_per_row, 0][0]
                    ) // self.qhead_per_kvhead_packgqa
                causal_row_offset = (
                    1 + self.seqlen_k - n_block * self.tile_n - self.seqlen_q - thr_col_offset
                )
                if const_expr(mask_causal):
                    r2p = const_expr(not self.swap_AB)  # R2P trick, see apply_mask_sm100
                    for r in cutlass.range(cute.size(tScS_mn.shape[0]), unroll_full=True):
                        # get the column index limit based on current row. Only consider the row index, so the column index sets to 0.
                        if const_expr(self.qhead_per_kvhead_packgqa == 1):
                            row_idx = tScS_mn[r, 0][0] + m_block * self.tile_m
                        else:
                            row_idx = utils.shuffle_sync(
                                mma_m_idx, r % threads_per_row, width=threads_per_row
                            )
                        col_limit_right = row_idx + causal_row_offset
                        if const_expr(mask_seqlen):
                            col_limit_right = cutlass.min(col_limit_right, seqlenk_col_limit)
                        if const_expr(not r2p):
                            # traverse column index.
                            for c in cutlass.range(cute.size(tScS_mn.shape[1]), unroll_full=True):
                                acc_S_mn[r, c] = (
                                    -Float32.inf
                                    if t0ScS_mn[0, c][1] >= col_limit_right
                                    else acc_S_mn[r, c]
                                )
                        else:
                            mask_r2p(acc_S_mn[r, None], col_limit_right, arch=90, rank1=True)
                else:  # Local
                    local_row_offset_right = (
                        causal_row_offset + self.window_size_right
                        if const_expr(self.window_size_right is not None)
                        else None
                    )
                    local_row_offset_left = (
                        causal_row_offset - 1 - self.window_size_left
                        if const_expr(self.window_size_left is not None)
                        else None
                    )
                    for r in cutlass.range(cute.size(tScS_mn.shape[0]), unroll_full=True):
                        if const_expr(self.qhead_per_kvhead_packgqa == 1):
                            row_idx = tScS_mn[r, 0][0] + m_block * self.tile_m
                        else:
                            row_idx = utils.shuffle_sync(
                                mma_m_idx, r % threads_per_row, width=threads_per_row
                            )
                        if const_expr(self.window_size_right is not None):
                            col_limit_right = row_idx + local_row_offset_right
                            if const_expr(mask_seqlen):
                                col_limit_right = cutlass.min(col_limit_right, seqlenk_col_limit)
                        else:
                            col_limit_right = self.tile_n
                        col_limit_left = (
                            row_idx + local_row_offset_left
                            if const_expr(self.window_size_left is not None)
                            else 0
                        )
<<<<<<< HEAD
                    col_limit_right = row_idx + causal_row_offset
                    if cutlass.const_expr(mask_seqlen):
                        col_limit_right = cutlass.min(col_limit_right, seqlenk_col_limit)
                    if cutlass.const_expr(False):
=======
                        # if cute.arch.thread_idx()[0] == 128: cute.printf("n_block = {}, r = {}, row_idx = {}, causal_row_offset = {}, col_limit_right = {}, col_limit_left = {}", n_block, r, row_idx, causal_row_offset, col_limit_right, col_limit_left)
>>>>>>> 91f14ca0
                        # traverse column index.
                        for c in cutlass.range(cute.size(tScS_mn.shape[1]), unroll_full=True):
                            col_idx = t0ScS_mn[0, c][1]
                            # only consider the column index, so the row index sets to 0.
                            if col_idx >= col_limit_right or col_idx < col_limit_left:
                                acc_S_mn[r, c] = -Float32.inf
            else:  # swap_AB
                assert self.qhead_per_kvhead_packgqa == 1
                thr_row_offset = tScS_mn[0][ROW]
                causal_row_offset = (
                    seqlenk_col_limit - self.seqlen_q + m_block * self.tile_m + thr_row_offset
                )
                if const_expr(mask_causal):
                    for c in cutlass.range(cute.size(tScS_mn.shape[1]), unroll_full=True):
                        col0 = t0ScS_mn[0, c][COL]
                        # If col0 is beyond the column limit, we want to mask out the entire
                        # column, by setting row limit to be self.tile_m.
                        row_limit_top = (
                            self.tile_m if col0 >= seqlenk_col_limit else col0 - causal_row_offset
                        )
                        for r in cutlass.range(cute.size(tScS_mn.shape[0]), unroll_full=True):
                            acc_S_mn[r, c] = (
                                -Float32.inf
                                if t0ScS_mn[r, 0][ROW] < row_limit_top
                                else acc_S_mn[r, c]
                            )
                else:
                    for c in cutlass.range(cute.size(tScS_mn.shape[1]), unroll_full=True):
                        col0 = t0ScS_mn[0, c][COL]
                        # If col0 is beyond the column limit, we want to mask out the entire
                        # column, by setting row limit to be self.tile_m.
                        row_limit_top = (
                            self.tile_m
                            if col0 >= seqlenk_col_limit
                            else col0 - causal_row_offset - self.window_size_right
                        )
                        # TODO: do we need col_limit_sink?
                        row_limit_bot = col0 - causal_row_offset + self.window_size_left
                        for r in cutlass.range(cute.size(tScS_mn.shape[0]), unroll_full=True):
                            row_idx = t0ScS_mn[r, 0][ROW]
                            acc_S_mn[r, c] = (
                                -Float32.inf
                                if row_idx < row_limit_top or row_idx > row_limit_bot
                                else acc_S_mn[r, c]
                            )

    @cute.jit
    def apply_mask_sm100(
        self,
        acc_S: cute.Tensor,
        m_block: Int32,
        n_block: Int32,
        thr_mma: cute.TiledMma,
        thr_tmem_load: cute.TiledCopy,
        mask_seqlen: cutlass.Constexpr[bool],
        mask_causal: cutlass.Constexpr[bool],
        mask_local: cutlass.Constexpr[bool] = False,
    ) -> None:
        assert not (mask_causal and mask_local), "mask_causal and mask_local cannot be both True"
        cS = cute.make_identity_tensor((self.tile_m, self.tile_n))
        tScS = thr_mma.partition_C(cS)
        tScS_t2r = thr_tmem_load.partition_D(tScS)
        seqlenk_col_limit = self.seqlen_k - n_block * self.tile_n
        r2p = True
        if const_expr(not mask_causal and not mask_local):
            if const_expr(mask_seqlen):
                ncol = const_expr(cute.size(tScS_t2r.shape))
                if const_expr(not r2p):
                    for i in cutlass.range(ncol, unroll_full=True):
                        # if tScS_t2r[i][1] >= seqlenk_col_limit:
                        #     acc_S[i] = -Float32.inf
                        # For some reason the 2 lines above generate really bad SASS
                        acc_S[i] = -Float32.inf if tScS_t2r[i][1] >= seqlenk_col_limit else acc_S[i]
                else:
                    mask_r2p(acc_S, seqlenk_col_limit, arch=100, rank1=True)
        else:  # Causal or local
            causal_row_offset = 1 + self.seqlen_k - n_block * self.tile_n - self.seqlen_q
            row_idx = tScS_t2r[0][0] + m_block * self.tile_m
            if const_expr(self.qhead_per_kvhead_packgqa != 1):
                row_idx = row_idx // self.qhead_per_kvhead_packgqa
            if const_expr(mask_causal):
                col_limit_right = row_idx + causal_row_offset
                if const_expr(mask_seqlen):
                    col_limit_right = cutlass.min(col_limit_right, seqlenk_col_limit)
                # if cute.arch.thread_idx()[0] % 32 == 0:
                #     cute.printf("tidx = %d, tidx tmem = %d, row_idx = %d, col_limit_right = %d, causal_row_offset = %d\n", cute.arch.thread_idx()[0], thr_tmem_load.thr_idx, row_idx, col_limit_right, causal_row_offset)
                ncol = const_expr(cute.size(tScS_t2r.shape))
                if const_expr(not r2p):
                    for i in cutlass.range(ncol, unroll_full=True):
                        acc_S[i] = -Float32.inf if tScS_t2r[i][1] >= col_limit_right else acc_S[i]
                else:
                    mask_r2p(acc_S, col_limit_right, arch=100, rank1=True)
            else:
                local_row_offset_right = (
                    causal_row_offset + self.window_size_right
                    if const_expr(self.window_size_right is not None)
                    else None
                )
                local_row_offset_left = (
                    causal_row_offset - 1 - self.window_size_left
                    if const_expr(self.window_size_left is not None)
                    else None
                )
                if const_expr(self.window_size_right is not None):
                    col_limit_right = row_idx + local_row_offset_right
                    if const_expr(mask_seqlen):
                        col_limit_right = cutlass.min(col_limit_right, seqlenk_col_limit)
                else:
                    col_limit_right = self.tile_n
                col_limit_left = (
                    row_idx + local_row_offset_left
                    if const_expr(self.window_size_left is not None)
                    else 0
                )
                # if cute.arch.thread_idx()[0] == 0 or cute.arch.thread_idx()[0] == 128: cute.printf("m_block = {}, n_block = {}, row_idx = {}, causal_row_offset = {}, col_limit_right = {}, col_limit_left = {}", m_block, n_block, row_idx, causal_row_offset, col_limit_right, col_limit_left)
                for i in cutlass.range(cute.size(tScS_t2r.shape), unroll_full=True):
                    col_idx = tScS_t2r[i][1]
                    acc_S[i] = (
                        -Float32.inf
                        if col_idx >= col_limit_right or col_idx < col_limit_left
                        else acc_S[i]
                    )


    @cute.jit
    def apply_mask_sm100_transposed(
        self,
        acc_S: cute.Tensor,
        tScS_t2r : cute.Tensor,
        m_block: cutlass.Int32,
        n_block: cutlass.Int32,
        wg_idx: cutlass.Int32,
        num_wg: cutlass.Constexpr[cutlass.Int32],
        mask_seqlen: cutlass.Constexpr,
        mask_causal: cutlass.Constexpr,
        mask_local: cutlass.Constexpr,
    ) -> None:
        '''
        Backward pass: mask S = K @ Q.T where n_block tiles seqlen_k and m_block tiles seqlen_q.
        '''
        assert not (mask_causal and mask_local), "mask_causal and mask_local cannot be both True"

        tidx = cute.arch.thread_idx()[0] % 128

        seqlenk_row_limit = self.seqlen_k - n_block * self.tile_n
        if cutlass.const_expr(not mask_causal and not mask_local):
            if cutlass.const_expr(mask_seqlen):
                ncol = cutlass.const_expr(cute.size(tScS_t2r.shape))
                if tScS_t2r[0][0] >= seqlenk_row_limit:
                    for i in cutlass.range(ncol, unroll_full=True):
                        acc_S[i] = -cutlass.Float32.inf
        else:  # Causal or local
            causal_row_offset = (self.seqlen_q - self.seqlen_k - 1) - m_block * self.tile_m
            row_idx = tScS_t2r[0][0] + n_block * self.tile_n
            
            if cutlass.const_expr(mask_causal):
                col_limit_left = row_idx + causal_row_offset
                ncol = cutlass.const_expr(cute.size(tScS_t2r.shape))
                # if tidx == 32 and wg_idx == 1:
                #     cute.printf("row idx = {}, causal_row_offset = {}, col_limit_left = {}, first column = {}, last column = {} ", row_idx, causal_row_offset, col_limit_left, tScS_t2r[0][1], tScS_t2r[ncol - 1][1])
                if cutlass.const_expr(mask_seqlen):
                    if tScS_t2r[0][0] >= seqlenk_row_limit:
                        col_limit_left = self.tile_m
                for i in cutlass.range(ncol, unroll_full=True):
                    acc_S[i] = (
                        -cutlass.Float32.inf if tScS_t2r[i][1] <= col_limit_left else acc_S[i]
                    )
            # TODO: local<|MERGE_RESOLUTION|>--- conflicted
+++ resolved
@@ -9,9 +9,6 @@
 
 import flash_attn.cute.utils as utils
 
-
-<<<<<<< HEAD
-=======
 @cute.jit
 def mask_r2p(X: cute.Tensor, col_limit: Int32, arch: int = 90, rank1: bool = False) -> None:
     # Bit manipulation, compiles down to the R2P instruction
@@ -41,8 +38,6 @@
                 for r in cutlass.range_constexpr(cute.size(X.shape[0])):
                     X[r, c] = X[r, c] if in_bound else -Float32.inf
 
->>>>>>> 91f14ca0
-
 @dataclass(frozen=True)
 class AttentionMask:
     tile_m: cutlass.Constexpr[int]
@@ -53,25 +48,21 @@
     window_size_right: Optional[Int32] = None
     qhead_per_kvhead_packgqa: cutlass.Constexpr[int] = 1  # only pass in if we're doing PackGQA
     swap_AB: cutlass.Constexpr[bool] = False
+    mask_mod: cutlass.Constexpr[Optional[Callable]] = None
 
     @cute.jit
     def apply_mask(
         self,
         acc_S: cute.Tensor,
-<<<<<<< HEAD
         batch_idx: cutlass.Int32,
         head_idx: cutlass.Int32,
         m_block: cutlass.Int32,
         n_block: cutlass.Int32,
-=======
-        m_block: Int32,
-        n_block: Int32,
->>>>>>> 91f14ca0
         thr_mma: cute.TiledMma,
         mask_seqlen: cutlass.Constexpr[bool],
         mask_causal: cutlass.Constexpr[bool],
         mask_local: cutlass.Constexpr[bool] = False,
-        mask_mod: Optional[Callable] = None,
+        use_mask_mod: bool = False,
         buffers: Optional[list[cute.Tensor]] = None,
     ) -> None:
         assert not (mask_causal and mask_local), "mask_causal and mask_local cannot be both True"
@@ -88,39 +79,21 @@
         COL = 1 if const_expr(not self.swap_AB) else 0
         thr_col_offset = tScS_mn[0][COL]
         seqlenk_col_limit = self.seqlen_k - n_block * self.tile_n - thr_col_offset
-<<<<<<< HEAD
-        if cutlass.const_expr(not mask_causal and not mask_local and mask_mod is None):
-            if cutlass.const_expr(mask_seqlen):
-                if cutlass.const_expr(False):
-                    # traverse column index.
-=======
-        if const_expr(not mask_causal and not mask_local):
-            if const_expr(mask_seqlen):
-                # The compiler now choses not to use R2P
-                r2p = const_expr(False and not self.swap_AB)
-                if const_expr(not r2p):
->>>>>>> 91f14ca0
-                    for c in cutlass.range(cute.size(tScS_mn.shape[1]), unroll_full=True):
-                        oob = t0ScS_mn[0, c][COL] >= seqlenk_col_limit
-                        for r in cutlass.range(cute.size(tScS_mn.shape[0]), unroll_full=True):
-<<<<<<< HEAD
-                            acc_S_mn[r, c] = -cutlass.Float32.inf if oob else acc_S_mn[r, c]
-                else:  # R2P trick, see apply_mask_sm100
-                    # Instead of comparing limit to 0, 1, 8, 9, 16, 17, ...,
-                    # we compare a transformed version of limit to 0, 1, 2, 3, 4, 5, ...
-                    # This is so that we can use the R2P instruction.
-                    col_limit_transformed = seqlenk_col_limit // 8 * 2 + min(seqlenk_col_limit % 8, 2)
-                    ncol = cutlass.const_expr(cute.size(tScS_mn.shape[1]))
-                    for s in cutlass.range_constexpr(cute.ceil_div(ncol, 24)):
-                        col_limit_right_s = max(col_limit_transformed - s * 24, 0)
-                        mask = (1 << col_limit_right_s) - 1
-                        for i in cutlass.range_constexpr(min(24, ncol - s * 24)):
-                            in_bound = cutlass.Boolean(mask & (1 << i))
-                            c = s * 24 + i
+        if cutlass.const_expr(not mask_causal and not mask_local):
+            if not use_mask_mod:
+                if cutlass.const_expr(mask_seqlen):
+                    # The compiler now choses not to use R2P
+                    r2p = const_expr(False and not self.swap_AB)
+                    if const_expr(not r2p):
+                        # traverse column index.
+                        for c in cutlass.range(cute.size(tScS_mn.shape[1]), unroll_full=True):
+                            oob = t0ScS_mn[0, c][COL] >= seqlenk_col_limit
                             for r in cutlass.range(cute.size(tScS_mn.shape[0]), unroll_full=True):
-                                acc_S_mn[r, c] = acc_S_mn[r, c] if in_bound else -cutlass.Float32.inf
+                                acc_S_mn[r, c] = -Float32.inf if oob else acc_S_mn[r, c]
+                    else:
+                        mask_r2p(acc_S_mn, seqlenk_col_limit, arch=90)
                                 
-        elif cutlass.const_expr(not mask_causal and not mask_local and mask_mod is not None): # FlexAttention mask mod
+        elif use_mask_mod: # FlexAttention mask mod
             nrow = cutlass.const_expr(cute.size(tScS_mn.shape[0]))
             ncol = cutlass.const_expr(cute.size(tScS_mn.shape[1]))
             thr_col_offset = tScS_mn[0, 0][1]
@@ -134,7 +107,7 @@
                     global_col_idx = thr_col_offset + col_idx_local + n_block * self.tile_n
                     
                     cond = cutlass.Boolean(
-                        mask_mod(
+                        self.mask_mod(
                             batch_idx,
                             head_idx,
                             tScS_mn[r, 0][0] + m_block * self.tile_m,
@@ -156,11 +129,6 @@
                         acc_S_mn[r, col] = acc_S_mn[r, col] if cond else -cutlass.Float32.inf
 
 
-=======
-                            acc_S_mn[r, c] = -Float32.inf if oob else acc_S_mn[r, c]
-                else:
-                    mask_r2p(acc_S_mn, seqlenk_col_limit, arch=90)
->>>>>>> 91f14ca0
         else:  # Causal or local
             if const_expr(not self.swap_AB):
                 # If PackGQA, we split the work of compute divmod among threads in the same row
@@ -231,14 +199,7 @@
                             if const_expr(self.window_size_left is not None)
                             else 0
                         )
-<<<<<<< HEAD
-                    col_limit_right = row_idx + causal_row_offset
-                    if cutlass.const_expr(mask_seqlen):
-                        col_limit_right = cutlass.min(col_limit_right, seqlenk_col_limit)
-                    if cutlass.const_expr(False):
-=======
                         # if cute.arch.thread_idx()[0] == 128: cute.printf("n_block = {}, r = {}, row_idx = {}, causal_row_offset = {}, col_limit_right = {}, col_limit_left = {}", n_block, r, row_idx, causal_row_offset, col_limit_right, col_limit_left)
->>>>>>> 91f14ca0
                         # traverse column index.
                         for c in cutlass.range(cute.size(tScS_mn.shape[1]), unroll_full=True):
                             col_idx = t0ScS_mn[0, c][1]
