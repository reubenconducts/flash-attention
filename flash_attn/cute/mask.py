--- conflicted
+++ resolved
@@ -136,6 +136,12 @@
             col_limit_right_s = 0
             mask = 0
             in_bound = False
+            c = 0
+            col_limit_transformed = 0
+            ncol: cute.Constexpr = 0
+            col_limit_right_s = 0
+            mask = 0
+            in_bound = False
             if cutlass.const_expr(mask_causal):
                 for r in cutlass.range(cute.size(tScS_mn.shape[0]), unroll_full=True):
                     # get the column index limit based on current row. Only consider the row index, so the column index sets to 0.
@@ -173,11 +179,7 @@
                     if cutlass.const_expr(self.window_size_left is not None)
                     else None
                 )
-<<<<<<< HEAD
-                # c = 0
-=======
                 c = 0
->>>>>>> 5183de43
                 for r in cutlass.range(cute.size(tScS_mn.shape[0]), unroll_full=True):
                     if cutlass.const_expr(self.qhead_per_kvhead_packgqa == 1):
                         row_idx = tScS_mn[r, 0][0] + m_block * self.m_block_size
