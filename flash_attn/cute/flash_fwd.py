# Copyright (c) 2025, Jay Shah, Ganesh Bikshandi, Ying Zhang, Vijay Thakkar, Pradeep Ramani, Tri Dao.
# A reimplementation of
# https://github.com/Dao-AILab/flash-attention/blob/main/hopper/flash_fwd_kernel_sm80.h
# and https://github.com/Dao-AILab/flash-attention/blob/main/hopper/flash_fwd_kernel_sm90.h
# from Cutlass C++ to Cute-DSL.
# Built on Cute-DSL example: https://github.com/NVIDIA/cutlass/blob/main/examples/python/CuTeDSL/ampere/flash_attention_v2.py

from ast import Call
import math
from types import SimpleNamespace
from typing import Type, Callable, Optional, List
from functools import partial

import cuda.bindings.driver as cuda

import cutlass
import cutlass.cute as cute
from cutlass import Constexpr, Float32, Int32, const_expr, Boolean
from cutlass.cute.nvgpu import cpasync, warp, warpgroup
import cutlass.utils as utils_basic
from cutlass.utils import LayoutEnum
import cutlass.utils.hopper_helpers as sm90_utils_basic

from flash_attn.cute import ampere_helpers as sm80_utils
from flash_attn.cute import hopper_helpers as sm90_utils
from flash_attn.cute import utils
from flash_attn.cute import copy_utils
from flash_attn.cute.mask import AttentionMask
from flash_attn.cute.softmax import Softmax, apply_score_mod_inner
from flash_attn.cute.seqlen_info import SeqlenInfoQK
from flash_attn.cute.block_info import BlockInfo
from flash_attn.cute import pipeline
from flash_attn.cute.pack_gqa import PackGQA
from flash_attn.cute.named_barrier import NamedBarrierFwd
from flash_attn.cute.tile_scheduler import TileSchedulerArguments, SingleTileScheduler, SingleTileLPTScheduler, SingleTileVarlenScheduler, ParamsBase
from flash_attn.cute.fast_math import FastDivmod


class FlashAttentionForwardBase:

    arch: int = 80

    def __init__(
        self,
        dtype: Type[cutlass.Numeric],
        head_dim: int,
        head_dim_v: Optional[int] = None,
        qhead_per_kvhead: int = 1,
        is_causal: bool = False,
        is_local: bool = False,
        pack_gqa: bool = True,
        tile_m: int = 128,
        tile_n: int = 128,
        num_stages: int = 1,
        num_threads: int = 128,
        Q_in_regs: bool = False,
        score_mod: Optional[cutlass.Constexpr] = None,
        mask_mod: Optional[cutlass.Constexpr] = None,
        has_buffers: bool = False,
    ):
        """Initializes the configuration for a flash attention kernel.

        All contiguous dimensions must be at least 16 bytes aligned, which means that the head dimension
        should be a multiple of 8.

        :param head_dim: head dimension
        :type head_dim: int
        :param tile_m: m block size
        :type tile_m: int
        :param tile_n: n block size
        :type tile_n: int
        :param num_threads: number of threads
        :type num_threads: int
        :param is_causal: is causal
        :param score_mod: A callable that takes the attention scores and applies a modification.
            Callable signature: ``score_mod(scores, batch_idx, head_idx, q_idx, kv_idx, buffers) -> Any``
        :param mask_mod: A callable that takes the attention scores and returns a boolean representing whether that score should be masked.
            Callable signature: ``mask_mod(batch_idx, head_idx, q_idx, kv_idx, buffers) -> Boolean``
        """
        self.dtype = dtype
        # padding head_dim to a multiple of 16 as k_block_size
        hdim_multiple_of = 16
        self.tile_hdim = int(math.ceil(head_dim / hdim_multiple_of) * hdim_multiple_of)
        head_dim_v = head_dim_v if head_dim_v is not None else head_dim
        self.same_hdim_kv = head_dim == head_dim_v
        self.tile_hdimv = int(math.ceil(head_dim_v / hdim_multiple_of) * hdim_multiple_of)
        # Can save registers (and hence be faster) if we don't have to check hdim predication
        self.check_hdim_oob = head_dim != self.tile_hdim
        self.check_hdim_v_oob = head_dim_v != self.tile_hdimv
        self.qhead_per_kvhead = qhead_per_kvhead
        self.is_causal = is_causal
        self.is_local = is_local
        self.pack_gqa = pack_gqa
        self.tile_m = tile_m
        self.tile_n = tile_n
        self.num_threads = num_threads
        self.num_stages = num_stages
        self.Q_in_regs = Q_in_regs
        self.score_mod = score_mod
        self.mask_mod = mask_mod
        self.qk_acc_dtype = Float32
        if cutlass.const_expr(has_buffers):
            self.vec_size: cutlass.Constexpr = 1
        else:
            self.vec_size: cutlass.Constexpr = 2

    @staticmethod
    def can_implement(
        dtype, head_dim, head_dim_v, tile_m, tile_n, num_stages, num_threads, is_causal,
        Q_in_regs=False
    ) -> bool:
        """Check if the kernel can be implemented with the given parameters.

        :param dtype: data type
        :type dtype: cutlass.Numeric
        :param head_dim: head dimension
        :type head_dim: int
        :param tile_m: m block size
        :type tile_m: int
        :param tile_n: n block size
        :type tile_n: int
        :param num_threads: number of threads
        :type num_threads: int
        :param is_causal: is causal
        :type is_causal: bool

        :return: True if the kernel can be implemented, False otherwise
        :rtype: bool
        """
        if dtype not in [cutlass.Float16, cutlass.BFloat16]:
            return False
        if head_dim % 8 != 0:
            return False
        if head_dim_v % 8 != 0:
            return False
        if tile_n % 16 != 0:
            return False
        if num_threads % 32 != 0:
            return False
        # Check if block size setting is out of shared memory capacity
        # Shared memory usage: Q tile + (K tile + V tile) where K and V use the same tile size
        smem_usage_Q = tile_m * head_dim * 2
        smem_usage_K = tile_n * head_dim * num_stages * 2
        smem_usage_V = tile_n * head_dim_v * num_stages * 2
        smem_usage_QV = (smem_usage_Q + smem_usage_V) if not Q_in_regs else max(smem_usage_Q, smem_usage_V)
        smem_usage = smem_usage_QV + smem_usage_K
        # TODO: sm86 and sm89
        smem_capacity = utils_basic.get_smem_capacity_in_bytes("sm_80")
        if smem_usage > smem_capacity:
            return False
        # Check if twice the block size is divisible by the number of threads
        if (tile_m * 2) % num_threads != 0:
            return False
        return True

    def _check_type(
        self,
        mQ_type: Type[cutlass.Numeric],
        mK_type: Type[cutlass.Numeric],
        mV_type: Type[cutlass.Numeric],
        mO_type: Type[cutlass.Numeric],
        mLSE_type: Type[cutlass.Numeric] | None,
        mCuSeqlensQ_type: Type[cutlass.Numeric] | None,
        mCuSeqlensK_type: Type[cutlass.Numeric] | None,
        mSeqUsedQ_type: Type[cutlass.Numeric] | None,
        mSeqUsedK_type: Type[cutlass.Numeric] | None,
    ):
        # Get the data type and check if it is fp16 or bf16
        if const_expr(not (mQ_type == mK_type == mV_type == mO_type)):
            raise TypeError("All tensors must have the same data type")
        if const_expr(mQ_type not in [cutlass.Float16, cutlass.BFloat16]):
            raise TypeError("Only Float16 or BFloat16 is supported")
        if const_expr(mLSE_type not in [None, Float32]):
            raise TypeError("LSE tensor must be Float32")
        if const_expr(mCuSeqlensQ_type not in [None, Int32]):
            raise TypeError("cu_seqlens_q tensor must be Int32")
        if const_expr(mCuSeqlensK_type not in [None, Int32]):
            raise TypeError("cu_seqlens_k tensor must be Int32")
        if const_expr(mSeqUsedQ_type not in [None, Int32]):
            raise TypeError("seqused_q tensor must be Int32")
        if const_expr(mSeqUsedK_type not in [None, Int32]):
            raise TypeError("seqused_k tensor must be Int32")
        assert mQ_type == self.dtype

    def _setup_attributes(self):
        # ///////////////////////////////////////////////////////////////////////////////
        # Shared memory layout: Q/K/V
        # ///////////////////////////////////////////////////////////////////////////////
        sQ_layout_atom, sK_layout_atom, sV_layout_atom, sO_layout_atom, sP_layout_atom = self._get_smem_layout_atom()
        self.sQ_layout = cute.tile_to_shape(
            sQ_layout_atom, (self.tile_m, self.tile_hdim), (0, 1),
        )
        self.sK_layout = cute.tile_to_shape(
            sK_layout_atom, (self.tile_n, self.tile_hdim, self.num_stages), (0, 1, 2),
        )
        self.sV_layout = cute.tile_to_shape(
            sV_layout_atom, (self.tile_n, self.tile_hdimv, self.num_stages), (0, 1, 2),
        )
        self.sO_layout = cute.tile_to_shape(
            sO_layout_atom, (self.tile_m, self.tile_hdimv), (0, 1),
        )
        if const_expr(sP_layout_atom is not None):
            self.sP_layout = cute.tile_to_shape(
                sP_layout_atom, (self.tile_m, self.tile_n), (0, 1),
            )
        else:
            self.sP_layout = None

        # ///////////////////////////////////////////////////////////////////////////////
        # GMEM Tiled copy:
        # ///////////////////////////////////////////////////////////////////////////////
        # Thread layouts for copies
        universal_copy_bits = 128
        async_copy_elems = universal_copy_bits // self.dtype.width
        # atom_async_copy: async copy atom for QKV load
        atom_async_copy = cute.make_copy_atom(
            cpasync.CopyG2SOp(cache_mode=cpasync.LoadCacheMode.GLOBAL),
            self.dtype,
            num_bits_per_copy=universal_copy_bits,
        )
        # atom_universal_copy: universal copy atom for O store
        atom_universal_copy = cute.make_copy_atom(
            cute.nvgpu.CopyUniversalOp(), self.dtype, num_bits_per_copy=universal_copy_bits,
        )
        # tQ_layout and tK_layout: thread layout for QK load
        tQK_shape_dim_1 = sQ_layout_atom.outer.shape[1] // async_copy_elems
        assert self.num_Q_load_threads % tQK_shape_dim_1 == 0, "num_threads must be divisible by tQK_shape_dim_1"
        assert self.num_producer_threads % tQK_shape_dim_1 == 0, "num_threads must be divisible by tQK_shape_dim_1"
        tQ_layout = cute.make_ordered_layout(
            (self.num_Q_load_threads // tQK_shape_dim_1, tQK_shape_dim_1), order=(1, 0),
        )
        tK_layout = cute.make_ordered_layout(
            (self.num_producer_threads // tQK_shape_dim_1, tQK_shape_dim_1), order=(1, 0),
        )
        # So that we don't have to check if we overshoot kBlockM when we load Q
        assert self.tile_m % tQ_layout.shape[0] == 0
        tV_shape_dim_1 = sV_layout_atom.outer.shape[1] // async_copy_elems
        tV_layout = cute.make_ordered_layout(
            (self.num_producer_threads // tV_shape_dim_1, tV_shape_dim_1), order=(1, 0),
        )
        # TODO: need a different layout for O if O dtype is not the same as V dtype
        # tO_layout: thread layout for O store
        tO_layout = cute.make_ordered_layout(
            (self.num_epilogue_threads // tV_shape_dim_1, tV_shape_dim_1), order=(1, 0),
        )
        # So that we don't have to check if we overshoot kBlockM when we store O
        assert self.tile_m % tO_layout.shape[0] == 0

        # Value layouts for copies
        vQKV_layout = cute.make_layout((1, async_copy_elems))
        vO_layout = vQKV_layout

        self.gmem_tiled_copy_Q = cute.make_tiled_copy_tv(atom_async_copy, tQ_layout, vQKV_layout)
        self.gmem_tiled_copy_K = cute.make_tiled_copy_tv(atom_async_copy, tK_layout, vQKV_layout)
        self.gmem_tiled_copy_V = cute.make_tiled_copy_tv(atom_async_copy, tV_layout, vQKV_layout)
        # gmem_tiled_copy_O: tiled copy for O store
        self.gmem_tiled_copy_O = cute.make_tiled_copy_tv(atom_universal_copy, tO_layout, vO_layout)

    def _get_smem_layout_atom(self):
        raise NotImplementedError()

    def _get_tiled_mma(self):
        raise NotImplementedError()

    def _get_shared_storage_cls(self):
        raise NotImplementedError()

    @cute.jit
    def __call__(
        self,
        mQ: cute.Tensor,
        mK: cute.Tensor,
        mV: cute.Tensor,
        mO: cute.Tensor,
        mLSE: Optional[cute.Tensor],
        softmax_scale: Float32,
        stream: cuda.CUstream,
    ):
        """Configures and launches the flash attention kernel.

        mQ/mK/mV/mO has same data types(supports fp16 and bf16) and same layout:
        (batch_size, seqlen_q, num_head, head_dim):(_, _, _, 1)
        """
        raise NotImplementedError()

    @cute.jit
    def epilogue(
        self,
        acc_O: cute.Tensor,
        lse: cute.Tensor,
        mO: cute.Tensor,
        mLSE: Optional[cute.Tensor],
        sO: cute.Tensor,
        seqlen: SeqlenInfoQK,
        gmem_tiled_copy_O: cute.TiledCopy,
        tma_atom_O: Optional[cute.CopyAtom],
        tiled_mma: cute.TiledMma,
        tidx: Int32,
        m_block: Int32,
        head_idx: Int32,
        batch_idx: Int32,
    ):
        # store acc_O
        rO = cute.make_fragment_like(acc_O, self.dtype)
        rO.store(acc_O.load().to(self.dtype))
        # Make sure all threads have finished reading V
        cute.arch.barrier(barrier_id=int(NamedBarrierFwd.Epilogue), number_of_threads=self.num_epilogue_threads)
        smem_copy_atom_O = utils.get_smem_store_atom(self.arch, self.dtype)
        smem_thr_copy_O = cute.make_tiled_copy_C(smem_copy_atom_O, tiled_mma).get_slice(tidx)
        taccOrO = smem_thr_copy_O.retile(rO)
        taccOsO = smem_thr_copy_O.partition_D(sO)
        # copy acc O from rmem to smem with the smem copy atom
        cute.copy(smem_copy_atom_O, taccOrO, taccOsO)

        cO = cute.make_identity_tensor((self.tile_m, self.tile_hdimv))
        pack_gqa = PackGQA(self.tile_m, self.tile_hdimv, self.check_hdim_v_oob, self.qhead_per_kvhead)

        # Write LSE from rmem -> gmem
        if const_expr(mLSE is not None):
            if const_expr(not seqlen.has_cu_seqlens_q):
                mLSE_cur = mLSE[None, head_idx, batch_idx]
            else:
                offset = seqlen.offset_q if const_expr(not self.pack_gqa) else (0, seqlen.offset_q)
                mLSE_cur = cute.domain_offset((offset,), mLSE[None, head_idx])
            if const_expr(not self.pack_gqa):
                gLSE = cute.local_tile(mLSE_cur, (self.tile_m,), (m_block,))
                gLSE_expanded_layout = cute.append(
                    gLSE.layout, cute.make_layout((self.tile_hdimv,), stride=(0,))
                )
                gLSE_expanded = cute.make_tensor(gLSE.iterator, gLSE_expanded_layout)
                thr_mma = tiled_mma.get_slice(tidx)
                taccOgLSE = utils.make_acc_tensor_mn_view(thr_mma.partition_C(gLSE_expanded))
                assert cute.size(taccOgLSE, mode=[0]) == cute.size(lse)
                taccOcO = utils.make_acc_tensor_mn_view(thr_mma.partition_C(cO))
                t0accOcO = utils.make_acc_tensor_mn_view(thr_mma.get_slice(0).partition_C(cO))
                # Only the thread corresponding to column 0 writes out the lse to gmem
                if taccOcO[0][1] == 0:
                    for m in cutlass.range_constexpr(cute.size(taccOgLSE.shape[1])):
                        if t0accOcO[m, 0][0] < seqlen.seqlen_q - m_block * self.tile_m - taccOcO[0][0]:
                            taccOgLSE[m, 0] = lse[m]
            else:
                pack_gqa.store_LSE(mLSE_cur, lse, tiled_mma, tidx, m_block, seqlen.seqlen_q)

        if const_expr(not seqlen.has_cu_seqlens_q):
            mO_cur = mO[None, None, head_idx, batch_idx]
        else:
            offset = seqlen.offset_q if const_expr(not self.pack_gqa) else (0, seqlen.offset_q)
            mO_cur = cute.domain_offset((offset, 0), mO[None, None, head_idx])
        # thr_mma = tiled_mma.get_slice(tidx)
        # taccOgO = thr_mma.partition_C(gO)
        # cute.autovec_copy(rO, taccOgO)
        # sync to make sure all smem stores are done
        if const_expr(self.use_tma_O):
            # ensure smem writes are visible to TMA
            cute.arch.fence_proxy(cute.arch.ProxyKind.async_shared, space=cute.arch.SharedSpace.shared_cta)
            cute.arch.barrier_arrive(barrier_id=int(NamedBarrierFwd.Epilogue), number_of_threads=self.num_epilogue_threads + cute.arch.WARP_SIZE)
            gO = cute.local_tile(mO_cur, (self.tile_m, self.tile_hdimv), (m_block, 0))
            store_O, _, _ = copy_utils.tma_get_copy_fn(
                tma_atom_O, 0, cute.make_layout(1), sO, gO, single_stage=True
            )
            warp_idx = cute.arch.make_warp_uniform(cute.arch.warp_idx())
            if warp_idx == 4:
                cute.arch.barrier(barrier_id=int(NamedBarrierFwd.Epilogue), number_of_threads=self.num_epilogue_threads + cute.arch.WARP_SIZE)
                store_O()
                cute.arch.cp_async_bulk_commit_group()
                cute.arch.cp_async_bulk_wait_group(0, read=True)
        else:
            cute.arch.barrier(barrier_id=int(NamedBarrierFwd.Epilogue), number_of_threads=self.num_epilogue_threads)
            gmem_thr_copy_O = gmem_tiled_copy_O.get_slice(tidx)
            tOsO = gmem_thr_copy_O.partition_S(sO)
            tOrO = cute.make_fragment_like(tOsO, self.dtype)
            # load acc O from smem to rmem for wider vectorization
            cute.autovec_copy(tOsO, tOrO)
            if const_expr(not self.pack_gqa):
                gO = cute.local_tile(mO_cur, (self.tile_m, self.tile_hdimv), (m_block, 0))
                tOgO = gmem_thr_copy_O.partition_D(gO)
                tOcO = gmem_thr_copy_O.partition_S(cO)
                t0OcO = gmem_tiled_copy_O.get_slice(0).partition_S(cO)
                tOpO = utils.predicate_k(tOcO, limit=mO.shape[1])
                # copy acc O from rmem to gmem
                for rest_m in cutlass.range_constexpr(cute.size(tOrO.shape[1])):
                    if t0OcO[0, rest_m, 0][0] < seqlen.seqlen_q - m_block * self.tile_m - tOcO[0][0]:
                        cute.copy(
                            gmem_tiled_copy_O,
                            tOrO[None, rest_m, None],
                            tOgO[None, rest_m, None],
                            pred=tOpO[None, rest_m, None] if const_expr(self.check_hdim_v_oob) else None,
                        )
            else:
                pack_gqa.store_O(mO_cur, tOrO, gmem_tiled_copy_O, tidx, m_block, seqlen.seqlen_q)

    @cute.jit
    def advance_pipeline(self, pipeline_index):
        return pipeline_index + 1 if pipeline_index < self.num_stages - 1 else 0

    @cute.jit
    def load_Q(
        self,
        gmem_thr_copy: cute.TiledCopy,
        gQ: cute.Tensor,
        sQ: cute.Tensor,
        block: Int32,
        seqlen: Int32,
        headdim: Int32,
    ):
        tQsQ, tQgQ = gmem_thr_copy.partition_D(sQ), gmem_thr_copy.partition_S(gQ)
        cQ = cute.make_identity_tensor((self.tile_m, self.tile_hdim))
        tQcQ = gmem_thr_copy.partition_S(cQ)
        t0QcQ = gmem_thr_copy.get_slice(0).partition_S(cQ)
        tQpQ = utils.predicate_k(tQcQ, limit=headdim)
        for m in cutlass.range_constexpr(cute.size(tQsQ.shape[1])):
            # Instead of using tQcQ, we using t0QcQ and subtract the offset from the limit
            # (seqlen - block * kBlockM). This is because the entries of t0QcQ are known at compile time.
            if t0QcQ[0, m, 0][0] < seqlen - block * self.tile_m - tQcQ[0][0]:
                cute.copy(
                    gmem_thr_copy,
                    tQgQ[None, m, None],
                    tQsQ[None, m, None],
                    pred=tQpQ[None, m, None] if const_expr(self.check_hdim_oob) else None,
                )
            # We don't need to clear the sQ smem tiles since we'll only write out the valid outputs

    @cute.jit
    def load_K(
        self,
        gmem_tiled_copy: cute.TiledCopy,
        tKgK: cute.Tensor,
        tKsK: cute.Tensor,
        tKcK: cute.Tensor,
        t0KcK: cute.Tensor,
        tKpK: cute.Tensor,
        block: Int32,
        smem_pipe_write: Int32,
        seqlen: Int32,
        need_predicates: cutlass.Constexpr,
    ):
        # Do we need to check if we overshoot kBlockN when we load K?
        is_even_n_smem_k = self.tile_n % gmem_tiled_copy.tiler_mn[0].shape == 0
        if const_expr(need_predicates or not is_even_n_smem_k):
            # Instead of using tKcK, we using t0KcK and subtract the offset from the limit
            # (seqlen - block * kBlockN). This is because the entries of t0KcK are known at compile time.
            if const_expr(is_even_n_smem_k):
                seqlen_limit = seqlen - block * self.tile_n
            else:
                if const_expr(not need_predicates):
                    seqlen_limit = self.tile_n
                else:
                    seqlen_limit = cutlass.min(seqlen - block * self.tile_n, self.tile_n)
            seqlen_limit -= tKcK[0][0]
            for n in cutlass.range_constexpr(cute.size(tKsK.shape[1])):
                if t0KcK[0, n, 0][0] < seqlen_limit:
                    cute.copy(
                        gmem_tiled_copy,
                        tKgK[None, n, None, block],
                        tKsK[None, n, None, smem_pipe_write if const_expr(self.num_stages > 1) else 0],
                        pred=tKpK[None, n, None] if const_expr(self.check_hdim_oob) else None,
                    )
                # We don't need to clear the sK smem tiles since we'll mask out the scores anyway.
        else:
            cute.copy(
                gmem_tiled_copy,
                tKgK[None, None, None, block],
                tKsK[None, None, None, smem_pipe_write if const_expr(self.num_stages > 1) else 0],
                pred=tKpK if const_expr(self.check_hdim_oob) else None,
            )

    @cute.jit
    def load_V(
        self,
        gmem_tiled_copy: cute.TiledCopy,
        tVgV: cute.Tensor,
        tVsV: cute.Tensor,
        tVcV: cute.Tensor,
        t0VcV: cute.Tensor,
        tVpV: cute.Tensor,
        block: Int32,
        smem_pipe_write: Int32,
        seqlen: Int32,
        need_predicates: cutlass.Constexpr,
    ):
        # Do we need to check if we overshoot kBlockN when we load V?
        is_even_n_smem_v = self.tile_n % gmem_tiled_copy.tiler_mn[0].shape == 0
        if const_expr(need_predicates or not is_even_n_smem_v):
            for n in cutlass.range_constexpr(cute.size(tVsV.shape[1])):
                # If kBlockN doesn't evenly divide the tiled copy, only the last `n` needs to be checked
                if is_even_n_smem_v or n < cute.size(tVsV.shape[1]) - 1 or tVcV[0, n, 0][0] < self.tile_n:
                    predicate = tVpV[None, n, None] if const_expr(self.check_hdim_v_oob) else None
                    if const_expr(need_predicates):
                        seqlen_limit = seqlen - block * self.tile_n - tVcV[0][0]
                        predicate_n = t0VcV[0, n, 0][0] < seqlen_limit
                        predicate = cute.make_fragment_like(tVpV[None, 0, None])
                        for k in cutlass.range_constexpr(cute.size(predicate.shape[1])):
                            for i in cutlass.range_constexpr(cute.size(predicate.shape[0])):
                                predicate[i, k] = (tVpV[i, n, k] if const_expr(self.check_hdim_v_oob) else True) and predicate_n
                    cute.copy(
                        gmem_tiled_copy,
                        tVgV[None, n, None, block],
                        tVsV[None, n, None, smem_pipe_write if const_expr(self.num_stages > 1) else 0],
                        pred=predicate,
                    )
        else:
            cute.copy(
                gmem_tiled_copy,
                tVgV[None, None, None, block],
                tVsV[None, None, None, smem_pipe_write if const_expr(self.num_stages > 1) else 0],
                pred=tVpV if const_expr(self.check_hdim_v_oob) else None,
            )


class FlashAttentionForwardSm80(FlashAttentionForwardBase):

    def _get_smem_layout_atom(self):
        sQ_layout_atom = sm80_utils.get_smem_layout_atom(self.dtype, self.tile_hdim)
        sK_layout_atom = sQ_layout_atom
        sV_layout_atom = sm80_utils.get_smem_layout_atom(self.dtype, self.tile_hdimv)
        sO_layout_atom = sV_layout_atom
        sP_layout_atom = None
        return sQ_layout_atom, sK_layout_atom, sV_layout_atom, sO_layout_atom, sP_layout_atom

    def _get_tiled_mma(self):
        tiled_mma_qk = cute.make_tiled_mma(
            warp.MmaF16BF16Op(self.dtype, Float32, (16, 8, 16)),
            (self.num_threads // 32, 1, 1),
            permutation_mnk=(self.num_threads // 32 * 16, 16, 16),
        )
        tiled_mma_pv = cute.make_tiled_mma(
            warp.MmaF16BF16Op(self.dtype, Float32, (16, 8, 16)),
            (self.num_threads // 32, 1, 1),
            permutation_mnk=(self.num_threads // 32 * 16, 16, 16),
        )
        return tiled_mma_qk, tiled_mma_pv

    def _get_shared_storage_cls(self):
        sQ_struct, sK_struct, sV_struct = [
            cute.struct.Align[cute.struct.MemRange[self.dtype, cute.cosize(layout)], 1024]
            for layout in (self.sQ_layout, self.sK_layout, self.sV_layout)
        ]
        cosize_sQV = max(cute.cosize(self.sQ_layout), cute.cosize(self.sV_layout))
        sQV_struct = cute.struct.Align[cute.struct.MemRange[self.dtype, cosize_sQV], 1024]

        @cute.struct
        class SharedStorageQKV:
            sV: sV_struct
            sQ: sQ_struct
            sK: sK_struct

        @cute.struct
        class SharedStorageSharedQV:
            sQ: sQV_struct
            sK: sK_struct

        return SharedStorageQKV if const_expr(not self.Q_in_regs) else SharedStorageSharedQV

    @cute.jit
    def __call__(
        self,
        mQ: cute.Tensor,
        mK: cute.Tensor,
        mV: cute.Tensor,
        mO: cute.Tensor,
        mLSE: Optional[cute.Tensor],
        stream: cuda.CUstream,
        softmax_scale: Optional[Float32] = None,
        window_size_left: Optional[Int32] = None,
        window_size_right: Optional[Int32] = None,
        learnable_sink: Optional[cute.Tensor] = None,
        buffers=None,
    ):
        """Configures and launches the flash attention kernel.

        mQ/mK/mV/mO has same data types(supports fp16 and bf16) and same layout:
        (batch_size, seqlen_q, num_head, head_dim):(_, _, _, 1)
        """
        assert learnable_sink is None, "Learnable sink is not supported in this kernel"
        self._check_type(*(t.element_type if t is not None else None for t in (mQ, mK, mV, mO, mLSE)))
        tiled_mma_qk, tiled_mma_pv = self._get_tiled_mma()
        self.num_mma_threads = tiled_mma_pv.size
        self.num_producer_threads = self.num_threads
        self.num_Q_load_threads = self.num_threads
        self.num_epilogue_threads = self.num_threads
        # self.use_tma_O = self.arch >= 90 and mCuSeqlensQ is None
        self.use_tma_O = self.arch >= 90
        self._setup_attributes()
        SharedStorage = self._get_shared_storage_cls()
        # Assume all strides are divisible by 128 bits except the last stride
        new_stride = lambda t: (*(cute.assume(s, divby=128 // t.element_type.width) for s in t.stride[:-1]), t.stride[-1])
        mQ, mK, mV, mO = [cute.make_tensor(t.iterator, cute.make_layout(t.shape, stride=new_stride(t))) for t in (mQ, mK, mV, mO)]
        mQ, mK, mV, mO = [cute.make_tensor(t.iterator, cute.select(t.layout, mode=[1, 3, 2, 0])) for t in (mQ, mK, mV, mO)]
        mLSE = cute.make_tensor(mLSE.iterator, cute.select(mLSE.layout, mode=[2, 1, 0]))
        # grid_dim: (m_block, num_head, batch_size)
        grid_dim = (
            cute.ceil_div(mQ.shape[0], self.tile_m),
            cute.size(mQ.shape[2]),
            cute.size(mQ.shape[3]),
        )
        LOG2_E = math.log2(math.e)
        if const_expr(self.score_mod is None):
            softmax_scale_log2 = Float32(softmax_scale * LOG2_E)
            softmax_scale = None
        else:
            # NB: If a user passes in a score mod, we want to apply the score-mod in the sm_scaled qk
            # But in the original base 10. We hijack softmax_scale_log2 to just be the change of base
            # and correctly apply the softmax_scale prior to score_mod in the softmax step
            softmax_scale_log2 = Float32(LOG2_E)
            softmax_scale = Float32(softmax_scale)

        fastdiv_mods = None
        if cutlass.const_expr(buffers is not None):
            seqlen_q = cute.size(mQ.shape[0]) // (self.qhead_per_kvhead if const_expr(self.pack_gqa) else 1)
            seqlen_k = cute.size(mK.shape[0])
            seqlen_q_divmod = FastDivmod.create(seqlen_q)
            seqlen_k_divmod = FastDivmod.create(seqlen_k)
            fastdiv_mods = (seqlen_q_divmod, seqlen_k_divmod)

        self.kernel(
            mQ,
            mK,
            mV,
            mO,
            mLSE,
            softmax_scale_log2,
            softmax_scale,
            window_size_left,
            window_size_right,
            self.sQ_layout,
            self.sK_layout,
            self.sV_layout,
            self.sO_layout,
            self.sP_layout,
            self.gmem_tiled_copy_Q,
            self.gmem_tiled_copy_K,
            self.gmem_tiled_copy_V,
            self.gmem_tiled_copy_O,
            tiled_mma_qk,
            tiled_mma_pv,
            SharedStorage,
            buffers,
            fastdiv_mods,
        ).launch(
            grid=grid_dim,
            block=[self.num_threads, 1, 1],
            smem=SharedStorage.size_in_bytes(),
            stream=stream,
        )

    @cute.kernel
    def kernel(
        self,
        mQ: cute.Tensor,
        mK: cute.Tensor,
        mV: cute.Tensor,
        mO: cute.Tensor,
        mLSE: Optional[cute.Tensor],
        softmax_scale_log2: Float32,
        softmax_scale: Optional[Float32],
        window_size_left: Optional[Int32],
        window_size_right: Optional[Int32],
        sQ_layout: cute.ComposedLayout,
        sK_layout: cute.ComposedLayout,
        sV_layout: cute.ComposedLayout,
        sO_layout: cute.ComposedLayout,
        sP_layout: cute.ComposedLayout | None,
        gmem_tiled_copy_Q: cute.TiledCopy,
        gmem_tiled_copy_K: cute.TiledCopy,
        gmem_tiled_copy_V: cute.TiledCopy,
        gmem_tiled_copy_O: cute.TiledCopy,
        tiled_mma_qk: cute.TiledMma,
        tiled_mma_pv: cute.TiledMma,
        SharedStorage: cutlass.Constexpr,
        buffers=None,
        fastdiv_mods=None,
    ):
        # Thread index, block index
        tidx, _, _ = cute.arch.thread_idx()
        m_block, num_head, batch_size = cute.arch.block_idx()

        block_info = BlockInfo(
            self.tile_m, self.tile_n, self.is_causal, self.is_local,
            window_size_left, window_size_right,
            qhead_per_kvhead_packgqa=self.qhead_per_kvhead if const_expr(self.pack_gqa) else 1,
        )
        seqlen = SeqlenInfoQK(seqlen_q_static=mQ.shape[0], seqlen_k_static=mK.shape[0])
        n_block_min, n_block_max = block_info.get_n_block_min_max(seqlen, m_block)
        # TODO: return early if n_block_max == 0
        # if self.is_causal:
        #     if n_block_max <= 0:
        #         return
        n_block = n_block_max - 1

        # ///////////////////////////////////////////////////////////////////////////////
        # Get the appropriate tiles for this thread block.
        # ///////////////////////////////////////////////////////////////////////////////
        blkQ_shape = (self.tile_m, self.tile_hdim)
        blkK_shape = (self.tile_n, self.tile_hdim)
        blkV_shape = (self.tile_n, self.tile_hdimv)
        gQ = cute.local_tile(mQ[None, None, num_head, batch_size], blkQ_shape, (m_block, 0))
        num_head_kv = num_head // self.qhead_per_kvhead
        gK = cute.local_tile(mK[None, None, num_head_kv, batch_size], blkK_shape, (None, 0))
        gV = cute.local_tile(mV[None, None, num_head_kv, batch_size], blkV_shape, (None, 0))

        # ///////////////////////////////////////////////////////////////////////////////
        # Get shared memory buffer
        # ///////////////////////////////////////////////////////////////////////////////
        smem = cutlass.utils.SmemAllocator()
        storage = smem.allocate(SharedStorage)
        sQ = storage.sQ.get_tensor(sQ_layout)
        sK = storage.sK.get_tensor(sK_layout)
        if const_expr(not self.Q_in_regs):
            sV = storage.sV.get_tensor(sV_layout)
        else:
            sV = cute.make_tensor(cute.recast_ptr(sQ.iterator, dtype=self.dtype), sV_layout)
        # Transpose view of V to tensor with layout (head_dim_v, tile_n) for tiled mma
        sVt = utils.transpose_view(sV)

        gmem_thr_copy_K = gmem_tiled_copy_K.get_slice(tidx)
        gmem_thr_copy_V = gmem_tiled_copy_V.get_slice(tidx)
        # (CPY_Atom, CPY_N, CPY_K, n_block)
        tKsK, tKgK = gmem_thr_copy_K.partition_D(sK), gmem_thr_copy_K.partition_S(gK)
        # (CPY_Atom, CPY_N, CPY_K, n_block)
        tVsV, tVgV = gmem_thr_copy_V.partition_D(sV), gmem_thr_copy_V.partition_S(gV)

        # ///////////////////////////////////////////////////////////////////////////////
        # Tile MMA compute thread partitions and allocate accumulators
        # ///////////////////////////////////////////////////////////////////////////////
        thr_mma_qk = tiled_mma_qk.get_slice(tidx)
        thr_mma_pv = tiled_mma_pv.get_slice(tidx)
        tSrQ = thr_mma_qk.make_fragment_A(thr_mma_qk.partition_A(sQ))
        tSrK = thr_mma_qk.make_fragment_B(thr_mma_qk.partition_B(sK[None, None, 0]))
        tOrVt = thr_mma_pv.make_fragment_B(thr_mma_pv.partition_B(sVt[None, None, 0]))
        acc_shape_O = thr_mma_pv.partition_shape_C((self.tile_m, self.tile_hdimv))
        acc_O = cute.make_fragment(acc_shape_O, Float32)
        acc_O.fill(0.0)

        # ///////////////////////////////////////////////////////////////////////////////
        # Smem copy atom tiling
        # ///////////////////////////////////////////////////////////////////////////////
        smem_copy_atom_QK = cute.make_copy_atom(
            warp.LdMatrix8x8x16bOp(transpose=False, num_matrices=4), self.dtype,
        )
        smem_copy_atom_V = cute.make_copy_atom(
            warp.LdMatrix8x8x16bOp(transpose=True, num_matrices=4), self.dtype,
        )
        smem_thr_copy_Q = utils.make_tiled_copy_A(smem_copy_atom_QK, tiled_mma_qk).get_slice(tidx)
        smem_thr_copy_K = utils.make_tiled_copy_B(smem_copy_atom_QK, tiled_mma_qk).get_slice(tidx)
        smem_thr_copy_V = utils.make_tiled_copy_B(smem_copy_atom_V, tiled_mma_pv).get_slice(tidx)

        tSsQ = smem_thr_copy_Q.partition_S(sQ)
        tSsK = smem_thr_copy_K.partition_S(sK)
        tOsVt = smem_thr_copy_V.partition_S(sVt)

        # ///////////////////////////////////////////////////////////////////////////////
        # Predicate: Mark indices that need to copy when problem_shape isn't a multiple
        # of tile_shape
        # ///////////////////////////////////////////////////////////////////////////////
        # Construct identity layout for KV
        cK = cute.make_identity_tensor((self.tile_n, self.tile_hdim))
        tKcK = gmem_thr_copy_K.partition_S(cK)
        t0KcK = gmem_thr_copy_K.get_slice(0).partition_S(cK)
        if const_expr(self.tile_hdim == self.tile_hdimv):
            tVcV = tKcK
            t0VcV = t0KcK
        else:
            cV = cute.make_identity_tensor((self.tile_n, self.tile_hdimv))
            tVcV = gmem_thr_copy_V.partition_S(cV)
            t0VcV = gmem_thr_copy_V.get_slice(0).partition_S(cV)
        # Allocate predicate tensors for m and n, here we only allocate the tile of k, and
        # use "if" on the mn dimension.
        # This is to reduce register pressure and gets 2-3% performance gain.
        tKpK = utils.predicate_k(tKcK, limit=mK.shape[1])
        if const_expr(self.same_hdim_kv):
            tVpV = tKpK
        else:
            tVpV = utils.predicate_k(tVcV, limit=mV.shape[1])

        # shape: (atom_v_m * rest_m)
        softmax = Softmax.create(softmax_scale_log2, num_rows=acc_O.shape[0][0] * acc_O.shape[1], softmax_scale=softmax_scale)
        softmax.reset()

        # group parameters for compute_one_n_block
        mma_params = SimpleNamespace(
            thr_mma_qk=thr_mma_qk, thr_mma_pv=thr_mma_pv,
            tSrQ=tSrQ, tSrK=tSrK, tOrVt=tOrVt, acc_O=acc_O,
        )
        smem_copy_params = SimpleNamespace(
            smem_thr_copy_Q=smem_thr_copy_Q,
            smem_thr_copy_K=smem_thr_copy_K,
            smem_thr_copy_V=smem_thr_copy_V,
            tSsQ=tSsQ, tSsK=tSsK, tOsVt=tOsVt,
        )
        load_K = partial(self.load_K, gmem_tiled_copy_K, tKgK, tKsK, tKcK, t0KcK, tKpK,
                         seqlen=seqlen.seqlen_k)
        load_V = partial(self.load_V, gmem_tiled_copy_V, tVgV, tVsV, tVcV, t0VcV, tVpV,
                         seqlen=seqlen.seqlen_k)

        compute_one_n_block = partial(
            self.compute_one_n_block, mma_params=mma_params, smem_copy_params=smem_copy_params,
            softmax=softmax, load_K=load_K, load_V=load_V, score_mod=self.score_mod,
            batch_idx=batch_size, head_idx=num_head, m_block=m_block, buffers=buffers,
            fastdiv_mods=fastdiv_mods,
        )

        # ///////////////////////////////////////////////////////////////////////////////
        # Prologue
        # ///////////////////////////////////////////////////////////////////////////////
        # Start async loads of the last mn-tile, where we take care of the mn residue
        gmem_thr_copy_Q = gmem_tiled_copy_Q.get_slice(tidx)
        self.load_Q(gmem_thr_copy_Q, gQ, sQ, m_block, seqlen=seqlen.seqlen_q, headdim=mQ.shape[1])
        cute.arch.cp_async_commit_group()

        def preprocess_Q():
            cute.arch.cp_async_wait_group(self.num_stages * 2 - 1)
            if const_expr(self.Q_in_regs):
                cute.arch.barrier()
                tSrQ_copy_view = smem_thr_copy_Q.retile(tSrQ)
                cute.copy(smem_thr_copy_Q, tSsQ, tSrQ_copy_view)

        # If Q_in_regs, we load Q, then load 1 stage of K, then (optionally) rotate Q and
        # read from smem_q to registers, then load V.
        # If !Q_in_regs, we load Q, load all stages of K & V, then (optionally) rotate Q.
        if const_expr(self.Q_in_regs):
            load_K(n_block, smem_pipe_write=0, need_predicates=True)
            cute.arch.cp_async_commit_group()
            preprocess_Q()
            cute.arch.barrier()  # Make sure all threads have read smem_q before loading V

        for stage in cutlass.range_constexpr(self.num_stages):
            if const_expr(not self.Q_in_regs or stage > 0):
                if stage == 0 or n_block - stage >= 0:
                    load_K(n_block - stage, smem_pipe_write=stage, need_predicates=stage==0)
                cute.arch.cp_async_commit_group()
            if const_expr(stage < self.num_stages - 1):
                if stage == 0 or n_block - stage >= 0:
                    load_V(n_block - stage, smem_pipe_write=stage, need_predicates=stage==0)
                cute.arch.cp_async_commit_group()
        if const_expr(not self.Q_in_regs):
            preprocess_Q()

        # ///////////////////////////////////////////////////////////////////////////////
        # Mainloop
        # ///////////////////////////////////////////////////////////////////////////////
        # Start processing of the first n-block.
        # For performance reason, we separate out two kinds of iterations:
        # those that need masking on S, and those that don't.
        # We need masking on S for the very last block when K and V has length not multiple of tile_n.
        # We also need masking on S if it's causal, for the last several blocks.
        mask = AttentionMask(
            self.tile_m, self.tile_n, seqlen.seqlen_q, seqlen.seqlen_k,
            window_size_left, window_size_right,
            self.qhead_per_kvhead if const_expr(self.pack_gqa) else 1,
        )
        mask_fn = partial(
            mask.apply_mask, m_block=m_block, thr_mma=thr_mma_qk,
            mask_causal=self.is_causal, mask_local=self.is_local,
        )

        # First iteration with seqlen masking
        smem_pipe_read = Int32(0)
        smem_pipe_write = Int32(self.num_stages - 1)
        compute_one_n_block(n_block, smem_pipe_read, smem_pipe_write, is_first_n_block=True,
                            check_inf=True, mask_fn=partial(mask_fn, mask_seqlen=True))
        smem_pipe_read = self.advance_pipeline(smem_pipe_read)
        smem_pipe_write = self.advance_pipeline(smem_pipe_write)
        # Next couple of iterations with causal masking
        if const_expr(self.is_causal or self.is_local):
            n_block_min_causal_local_mask = block_info.get_n_block_min_causal_local_mask(
                seqlen, m_block, n_block_min
            )
            for n_tile in cutlass.range(n_block_max - 1 - n_block_min_causal_local_mask, unroll=1):
                n_block = n_block_max - 2 - n_tile
                compute_one_n_block(n_block, smem_pipe_read, smem_pipe_write, check_inf=True,
                                    mask_fn=partial(mask_fn, mask_seqlen=False))
                smem_pipe_read = self.advance_pipeline(smem_pipe_read)
                smem_pipe_write = self.advance_pipeline(smem_pipe_write)
        # The remaining iterations have no masking
        for n_tile in cutlass.range(n_block, unroll=1):
            compute_one_n_block(n_block - n_tile - 1, smem_pipe_read, smem_pipe_write, check_inf=True)
            smem_pipe_read = self.advance_pipeline(smem_pipe_read)
            smem_pipe_write = self.advance_pipeline(smem_pipe_write)
        # TODO: local

        # normalize acc_O by row_sum and calculate the lse
        row_scale = softmax.finalize()
        softmax.rescale_O(acc_O, row_scale)

        # ///////////////////////////////////////////////////////////////////////////////
        # Epilogue
        # ///////////////////////////////////////////////////////////////////////////////
        # reuse sQ's data iterator
        sO = cute.make_tensor(sQ.iterator, sO_layout)
        self.epilogue(
            acc_O, softmax.row_sum, mO, mLSE, sO, seqlen,
            gmem_tiled_copy_O, None, tiled_mma_pv, tidx, m_block, num_head, batch_size
        )

    @cute.jit
    def compute_one_n_block(
        self,
        n_block: Int32,
        smem_pipe_read: Int32,
        smem_pipe_write: Int32,
        mma_params: SimpleNamespace,
        smem_copy_params: SimpleNamespace,
        softmax: Softmax,
        load_K: Callable,
        load_V: Callable,
        score_mod: Callable | None,
        batch_idx: cutlass.Int32,
        head_idx: cutlass.Int32,
        m_block: cutlass.Int32,
        buffers=None,
        fastdiv_mods=None,
        mask_fn: Optional[Callable] = None,
        is_first_n_block: cutlass.Constexpr = False,
        check_inf: cutlass.Constexpr = True,
    ):
        """Compute one n_block of S/O.

        This function provides different variants for processing the first n block versus
        subsequent blocks.
        """
        def sync():
            cute.arch.cp_async_wait_group(self.num_stages * 2 - 2)
            cute.arch.barrier()

        acc_shape_S = mma_params.thr_mma_qk.partition_shape_C((self.tile_m, self.tile_n))
        acc_S = cute.make_fragment(acc_shape_S, Float32)
        acc_S.fill(0.0)
        # wait for smem tile QK before mma calculation for S
        sync()
        # need predicates for the first tile
        def load_V_next():
            if self.num_stages == 1 or n_block - self.num_stages + 1 >= 0:
                load_V(n_block - self.num_stages + 1, smem_pipe_write,
                       need_predicates=is_first_n_block and self.num_stages == 1)
            cute.arch.cp_async_commit_group()
        load_V_next()
        sm80_utils.gemm(
            mma_params.thr_mma_qk, acc_S, mma_params.tSrQ, mma_params.tSrK,
            smem_copy_params.tSsQ,
            smem_copy_params.tSsK[None, None, None, smem_pipe_read if const_expr(self.num_stages > 1) else 0],
            smem_copy_params.smem_thr_copy_Q, smem_copy_params.smem_thr_copy_K,
            # hook_fn=load_V_next,
            A_in_regs=self.Q_in_regs,
        )
        if cutlass.const_expr(score_mod is not None):
            self.apply_score_mod(
                mma_params.thr_mma_qk,
                batch_idx,
                head_idx,
                m_block,
                acc_S,
                n_block,
                softmax_scale=softmax.softmax_scale,
                buffers=buffers,
                fastdiv_mods=fastdiv_mods,
            )

        smem_pipe_write = self.advance_pipeline(smem_pipe_write)
        def load_K_next():
            if n_block - self.num_stages >= 0:
                load_K(n_block - self.num_stages, smem_pipe_write, need_predicates=False)
            cute.arch.cp_async_commit_group()
        # wait for smem tile V for O
        if const_expr(self.num_stages == 1):
            sync()
            load_K_next()
        if const_expr(mask_fn is not None):
            mask_fn(acc_S, n_block=n_block)
        row_scale = softmax.online_softmax(acc_S, is_first=is_first_n_block, check_inf=check_inf)
        softmax.rescale_O(mma_params.acc_O, row_scale)
        rP = cute.make_fragment_like(acc_S, self.dtype)
        rP.store(acc_S.load().to(self.dtype))
        tOrP = cute.make_tensor(rP.iterator, utils.convert_layout_acc_frgA(rP.layout))
        if const_expr(self.num_stages > 1):
            sync()
            load_K_next()
        sm80_utils.gemm_rs(
            mma_params.thr_mma_pv, mma_params.acc_O, tOrP, mma_params.tOrVt,
            smem_copy_params.tOsVt[None, None, None, smem_pipe_read if const_expr(self.num_stages > 1) else 0],
            smem_copy_params.smem_thr_copy_V,
            # hook_fn=load_K_next,
        )
        # if const_expr(self.num_stages > 1):
        #     load_K_next()


class FlashAttentionForwardSm90(FlashAttentionForwardBase):

    arch = 90

    def __init__(
        self,
        *args,
        intra_wg_overlap: bool = True,
        mma_pv_is_rs: bool = True,
        **kwargs,
    ):
        super().__init__(*args, **kwargs)
        self.intra_wg_overlap = intra_wg_overlap
        self.mma_pv_is_rs = mma_pv_is_rs
        

    def _get_smem_layout_atom(self):
        sQ_layout_atom = warpgroup.make_smem_layout_atom(
            sm90_utils_basic.get_smem_layout_atom(
                LayoutEnum.ROW_MAJOR, self.dtype, self.tile_hdim
            ),
            self.dtype
        )
        sK_layout_atom = sQ_layout_atom
        sV_layout_atom = warpgroup.make_smem_layout_atom(
            sm90_utils_basic.get_smem_layout_atom(
                LayoutEnum.ROW_MAJOR, self.dtype, self.tile_hdimv
            ),
            self.dtype
        )
        sO_layout_atom = sV_layout_atom
        if not self.mma_pv_is_rs:
            sP_layout_atom = warpgroup.make_smem_layout_atom(
                sm90_utils_basic.get_smem_layout_atom(
                    LayoutEnum.ROW_MAJOR, self.dtype, self.tile_n
                ),
                self.dtype
            )
        else:
            sP_layout_atom = None
        return sQ_layout_atom, sK_layout_atom, sV_layout_atom, sO_layout_atom, sP_layout_atom

    def _get_tiled_mma(self):
        tiled_mma_qk = sm90_utils_basic.make_trivial_tiled_mma(
            self.dtype,
            self.dtype,
            warpgroup.OperandMajorMode.K,
            warpgroup.OperandMajorMode.K,
            Float32,
            atom_layout_mnk=(self.tile_m // 64, 1, 1),  # Might need (1, 2, 1) for hdim 512
            tiler_mn=(64, self.tile_n),
        )
        tiled_mma_pv = sm90_utils_basic.make_trivial_tiled_mma(
            self.dtype,
            self.dtype,
            warpgroup.OperandMajorMode.K,
            warpgroup.OperandMajorMode.MN,
            Float32,
            atom_layout_mnk=(self.tile_m // 64, 1, 1),  # Might need (1, 2, 1) for hdim 512
            tiler_mn=(64, self.tile_hdimv),
            a_source=warpgroup.OperandSource.RMEM if self.mma_pv_is_rs else warpgroup.OperandSource.SMEM,
        )
        tiled_mma_pv_rs = sm90_utils_basic.make_trivial_tiled_mma(
            self.dtype,
            self.dtype,
            warpgroup.OperandMajorMode.K,
            warpgroup.OperandMajorMode.MN,
            Float32,
            atom_layout_mnk=(self.tile_m // 64, 1, 1),  # Might need (1, 2, 1) for hdim 512
            tiler_mn=(64, self.tile_hdimv),
            a_source=warpgroup.OperandSource.RMEM
        )
        return tiled_mma_qk, tiled_mma_pv, tiled_mma_pv_rs

    def _get_shared_storage_cls(self):
        # If we use cp.async to load Q, we want sQ to align to 1024 bytes
        sQ_alignment = 128 if const_expr(self.use_tma_Q) else 1024
        sK_alignment = 128
        sV_alignment = 128
        sQ_struct, sK_struct, sV_struct = [
            cute.struct.Align[cute.struct.MemRange[self.dtype, cute.cosize(layout)], alignment]
            for layout, alignment in zip(
                    (self.sQ_layout, self.sK_layout, self.sV_layout),
                    (sQ_alignment, sK_alignment, sV_alignment)
            )
        ]
        cosize_sQV = max(cute.cosize(self.sQ_layout), cute.cosize(self.sV_layout))
        sQV_struct = cute.struct.Align[cute.struct.MemRange[self.dtype, cosize_sQV], 1024]
        cosize_sP = cute.cosize(self.sP_layout) if const_expr(self.sP_layout is not None) else 0
        sP_struct = cute.struct.Align[cute.struct.MemRange[self.dtype, cosize_sP], 1024]
        # 1 for Q, 1 for O, self.num_stages*2 for K, self.num_stages*2 for V,
        mbar_ptr_QO_struct = cute.struct.MemRange[cutlass.Int64, 2]
        mbar_ptr_K_struct = cute.struct.MemRange[cutlass.Int64, self.num_stages * 2]
        mbar_ptr_V_struct = cute.struct.MemRange[cutlass.Int64, self.num_stages * 2]

        @cute.struct
        class SharedStorageQKV:
            mbar_ptr: mbar_ptr_QO_struct
            mbar_ptr_K: mbar_ptr_K_struct
            mbar_ptr_V: mbar_ptr_V_struct
            sV: sV_struct
            sQ: sQ_struct
            sK: sK_struct
            sP: sP_struct

        @cute.struct
        class SharedStorageSharedQV:
            mbar_ptr: mbar_ptr_QO_struct
            mbar_ptr_K: mbar_ptr_K_struct
            mbar_ptr_V: mbar_ptr_V_struct
            sQ: sQV_struct
            sK: sK_struct
            sP: sP_struct

        return SharedStorageQKV if const_expr(not self.Q_in_regs) else SharedStorageSharedQV

    @cute.jit
    def __call__(
        self,
        mQ: cute.Tensor,  # (b, s_q, h, d) or (total_q, h, d) if there is cu_seqlens_q
        mK: cute.Tensor,  # (b_k, s_k, h_k, d) or (total_k, h_k, d) if there is cu_seqlens_k or (num_pages, page_size, h_k, d) if there is page_table
        mV: cute.Tensor,  # (b_k, s_k, h_k, dv) or (total_k, h_k, dv) if there is cu_seqlens_k or (num_pages, page_size, h_k, dv) if there is page_table
        mO: cute.Tensor,  # (b, s_q, h, dv) or (total_q, h, dv) if there is cu_seqlens_q
        mLSE: Optional[cute.Tensor],
        softmax_scale: Float32,
        stream: cuda.CUstream,
        mCuSeqlensQ: Optional[cute.Tensor] = None,
        mCuSeqlensK: Optional[cute.Tensor] = None,
        mSeqUsedQ: Optional[cute.Tensor] = None,
        mSeqUsedK: Optional[cute.Tensor] = None,
        mPageTable: Optional[cute.Tensor] = None,  # (b_k, max_num_pages_per_seq)
        window_size_left: Int32 | int | None = None,
        window_size_right: Int32 | int | None = None,
        learnable_sink: Optional[cute.Tensor] = None,
        full_block_cnt: Optional[cute.Tensor] = None,  # (b, h, m_block)
        full_block_idx: Optional[cute.Tensor] = None,  # (b, h, m_block, n_block)
        mask_block_cnt: Optional[cute.Tensor] = None,  # (b, h, m_block)
        mask_block_idx: Optional[cute.Tensor] = None,  # (b, h, m_block, n_block)
        buffers: Optional[list] = None,
    ):
        """Configures and launches the flash attention kernel.

        mQ/mK/mV/mO has same data types(supports fp16 and bf16) and same layout:
        (batch_size, seqlen_q, num_head, head_dim):(_, _, _, 1)
        """

        self._check_type(
            *(t.element_type if t is not None else None
              for t in (mQ, mK, mV, mO, mLSE, mCuSeqlensQ, mCuSeqlensK, mSeqUsedQ, mSeqUsedK))
        )

        # Assume all strides are divisible by 128 bits except the last stride
        new_stride = lambda t: (*(cute.assume(s, divby=128 // t.element_type.width) for s in t.stride[:-1]), t.stride[-1])

        mQ, mK, mV, mO = [cute.make_tensor(t.iterator, cute.make_layout(t.shape, stride=new_stride(t))) for t in (mQ, mK, mV, mO)]
        QO_layout_transpose = [1, 3, 2, 0] if const_expr(mCuSeqlensQ is None) else [0, 2, 1]
        mQ, mO = [utils.select(t, QO_layout_transpose) for t in (mQ, mO)]
        KV_layout_transpose = [1, 3, 2, 0] if const_expr(mCuSeqlensK is None) else [0, 2, 1]
        mK, mV = [utils.select(t, KV_layout_transpose) for t in (mK, mV)]
        LSE_layout_transpose = [2, 1, 0] if const_expr(mCuSeqlensQ is None) else [1, 0]
        mLSE = utils.select(mLSE, LSE_layout_transpose) if const_expr(mLSE is not None) else None

        tiled_mma_qk, tiled_mma_pv, tiled_mma_pv_rs = self._get_tiled_mma()
        self.num_mma_threads = tiled_mma_qk.size
        self.num_threads_per_warp_group = 128
        self.num_mma_warp_groups = self.num_mma_threads // self.num_threads_per_warp_group
        self.num_threads = self.num_threads_per_warp_group * (self.num_mma_warp_groups + 1)
        self.num_producer_threads = 32
        self.num_Q_load_threads = self.num_mma_threads  # If not TMA_Q, MMA threads load Q
        self.num_epilogue_threads = self.num_mma_threads
        self.num_mma_regs = (
            256
            if self.num_mma_warp_groups == 1
            else (240 if self.num_mma_warp_groups == 2 else 160)
        )
        self.num_producer_regs = (
            56 if self.num_mma_warp_groups == 1 else (24 if self.num_mma_warp_groups == 2 else 32)
        )
        # self.num_mma_regs = 232
        # self.num_producer_regs = 40
        self.use_scheduler_barrier = (self.num_mma_warp_groups >= 2 and self.tile_hdim <= 128) if const_expr(self.intra_wg_overlap) else (self.num_mma_warp_groups == 2)
        self.use_tma_Q = self.arch >= 90 and not (self.pack_gqa and self.tile_m % self.qhead_per_kvhead != 0)
        self.use_tma_O = self.arch >= 90 and mCuSeqlensQ is None and mSeqUsedQ is None and not self.pack_gqa
        # TODO: rescale_O_before_gemm
        self._setup_attributes()
        # TODO: we prob don't need most of what's in _setup_attributes
        self.sQ_layout, self.sK_layout, self.sV_layout, self.sO_layout = [
            sm90_utils.make_smem_layout(mX.element_type, LayoutEnum.ROW_MAJOR, shape, stage)
            for mX, shape, stage in [
                (mQ, (self.tile_m, self.tile_hdim), None),
                (mK, (self.tile_n, self.tile_hdim), self.num_stages),
                (mV, (self.tile_n, self.tile_hdimv), self.num_stages),
                (mO, (self.tile_m, self.tile_hdimv), None),
            ]
        ]
        self.sP_layout = None
        if const_expr(not self.mma_pv_is_rs):
            self.sP_layout = sm90_utils.make_smem_layout(
                mV.dtype, LayoutEnum.ROW_MAJOR, (self.tile_m, self.tile_n)
            )

        SharedStorage = self._get_shared_storage_cls()

        if const_expr(self.pack_gqa):
            shape_Q_packed = ((self.qhead_per_kvhead, mQ.shape[0]), mQ.shape[1], mK.shape[2], *mQ.shape[3:])
            stride_Q_packed = ((mQ.stride[2], mQ.stride[0]), mQ.stride[1], mQ.stride[2] * self.qhead_per_kvhead, *mQ.stride[3:])
            mQ = cute.make_tensor(mQ.iterator, cute.make_layout(shape_Q_packed, stride=stride_Q_packed))
            shape_O_packed = ((self.qhead_per_kvhead, mO.shape[0]), mK.shape[1], mK.shape[2], *mO.shape[3:])
            stride_O_packed = ((mO.stride[2], mO.stride[0]), mO.stride[1], mO.stride[2] * self.qhead_per_kvhead, *mO.stride[3:])
            mO = cute.make_tensor(mO.iterator, cute.make_layout(shape_O_packed, stride=stride_O_packed))
            if const_expr(mLSE is not None):
                shape_LSE_packed = ((self.qhead_per_kvhead, mLSE.shape[0]), mK.shape[2], *mLSE.shape[2:])
                stride_LSE_packed = ((mLSE.stride[1], mLSE.stride[0]), mLSE.stride[1] * self.qhead_per_kvhead, *mLSE.stride[2:])
                mLSE = cute.make_tensor(mLSE.iterator, cute.make_layout(shape_LSE_packed, stride=stride_LSE_packed))

        # TMA
        gmem_tiled_copy_Q = cpasync.CopyBulkTensorTileG2SOp()
        gmem_tiled_copy_KV = cpasync.CopyBulkTensorTileG2SOp()  # Might multicast
        gmem_tiled_copy_O = cpasync.CopyBulkTensorTileS2GOp()
        self.tma_copy_q_bytes = cute.size_in_bytes(mQ.element_type, cute.select(self.sQ_layout, mode=[0, 1]))
        self.tma_copy_k_bytes = cute.size_in_bytes(mK.element_type, cute.select(self.sK_layout, mode=[0, 1]))
        self.tma_copy_v_bytes = cute.size_in_bytes(mV.element_type, cute.select(self.sV_layout, mode=[0, 1]))
        tma_atom_Q, tma_tensor_Q = None, None
        if const_expr(self.use_tma_Q):
            tma_atom_Q, tma_tensor_Q = cpasync.make_tiled_tma_atom(
                gmem_tiled_copy_Q, mQ, self.sQ_layout, (self.tile_m, self.tile_hdim), # No mcast
            )
        tma_atom_K, tma_tensor_K = cpasync.make_tiled_tma_atom(
            gmem_tiled_copy_KV,
            mK,
            cute.select(self.sK_layout, mode=[0, 1]),
            (self.tile_n, self.tile_hdim),
            1  # No mcast for now
        )
        tma_atom_V, tma_tensor_V = cpasync.make_tiled_tma_atom(
            gmem_tiled_copy_KV,
            mV,
            cute.select(self.sV_layout, mode=[0, 1]),
            (self.tile_n, self.tile_hdimv),
            1  # No mcast for now
        )
        tma_atom_O, tma_tensor_O = None, None
        if const_expr(self.use_tma_O):
            tma_atom_O, tma_tensor_O = cpasync.make_tiled_tma_atom(
                gmem_tiled_copy_O, mO, self.sO_layout, (self.tile_m, self.tile_hdimv), # No mcast
            )
        if const_expr(mCuSeqlensQ is not None or mSeqUsedQ is not None):
            TileScheduler = SingleTileVarlenScheduler
        else:
            TileScheduler = SingleTileScheduler if const_expr(not self.is_causal or self.is_local) else SingleTileLPTScheduler
        tile_sched_args = TileSchedulerArguments(
            cute.ceil_div(cute.size(mQ.shape[0]), self.tile_m),
            cute.size(mQ.shape[2]),
            cute.size(mQ.shape[3]) if const_expr(mCuSeqlensQ is None) else cute.size(mCuSeqlensQ.shape[0] - 1),
            cute.size(mK.shape[0]),
            mQ.shape[1],
            mV.shape[1],
            total_q=cute.size(mQ.shape[0]) if const_expr(mCuSeqlensQ is not None) else cute.size(mQ.shape[0]) * cute.size(mQ.shape[3]),
            tile_shape_mn=(self.tile_m, self.tile_n),
            mCuSeqlensQ=mCuSeqlensQ,
            mSeqUsedQ=mSeqUsedQ,
            qhead_per_kvhead_packgqa=self.qhead_per_kvhead if const_expr(self.pack_gqa) else 1,
            element_size=self.dtype.width // 8,
            is_persistent=False,
            lpt=self.is_causal or self.is_local,
        )
        tile_sched_params = TileScheduler.to_underlying_arguments(tile_sched_args)
        grid_dim = TileScheduler.get_grid_shape(tile_sched_params)
        LOG2_E = math.log2(math.e)
        if const_expr(self.score_mod is None):
            softmax_scale_log2 = softmax_scale * LOG2_E
            softmax_scale = None
        else:
            # NB: If a user passes in a score mod, we want to apply the score-mod in the sm_scaled qk
            # But in the original base 10. We hijack softmax_scale_log2 to just be the change of base
            # and correctly apply the softmax_scale prior to score_mod in the softmax step
            softmax_scale_log2 = LOG2_E
            softmax_scale = softmax_scale
        if const_expr(window_size_left is not None):
            window_size_left = Int32(window_size_left)
        if const_expr(window_size_right is not None):
            window_size_right = Int32(window_size_right)

        fastdiv_mods = None
        if cutlass.const_expr(buffers is not None):
            seqlen_q = cute.size(mQ.shape[0]) // (self.qhead_per_kvhead if const_expr(self.pack_gqa) else 1)
            seqlen_k = cute.size(mK.shape[0])
            seqlen_q_divmod = FastDivmod.create(seqlen_q)
            seqlen_k_divmod = FastDivmod.create(seqlen_k)
            fastdiv_mods = (seqlen_q_divmod, seqlen_k_divmod)

        self.kernel(
            tma_tensor_Q if const_expr(self.use_tma_Q) else mQ,
            tma_tensor_K,
            tma_tensor_V,
            tma_tensor_O if const_expr(self.use_tma_O) else mO,
            mLSE,
            mCuSeqlensQ,
            mCuSeqlensK,
            mSeqUsedQ,
            mSeqUsedK,
            tma_atom_Q,
            tma_atom_K,
            tma_atom_V,
            tma_atom_O,
            softmax_scale_log2,
            softmax_scale,
            window_size_left,
            window_size_right,
            learnable_sink,
            full_block_cnt,
            full_block_idx,
            mask_block_cnt,
            mask_block_idx,
            self.sQ_layout,
            self.sK_layout,
            self.sV_layout,
            self.sO_layout,
            self.sP_layout,
            self.gmem_tiled_copy_Q,
            self.gmem_tiled_copy_K,
            self.gmem_tiled_copy_V,
            self.gmem_tiled_copy_O,
            tiled_mma_qk,
            tiled_mma_pv,
            tiled_mma_pv_rs,
            tile_sched_params,
            TileScheduler,
            SharedStorage,
            buffers,
            fastdiv_mods,
        ).launch(
            grid=grid_dim,
            block=[self.num_threads, 1, 1],
            smem=SharedStorage.size_in_bytes(),
            stream=stream,
            min_blocks_per_mp=1,
        )

    @cute.kernel
    def kernel(
        self,
        mQ: cute.Tensor,
        mK: cute.Tensor,
        mV: cute.Tensor,
        mO: cute.Tensor,
        mLSE: Optional[cute.Tensor],
        mCuSeqlensQ: Optional[cute.Tensor],
        mCuSeqlensK: Optional[cute.Tensor],
        mSeqUsedQ: Optional[cute.Tensor],
        mSeqUsedK: Optional[cute.Tensor],
        tma_atom_Q: Optional[cute.CopyAtom],
        tma_atom_K: Optional[cute.CopyAtom],
        tma_atom_V: Optional[cute.CopyAtom],
        tma_atom_O: Optional[cute.CopyAtom],
        softmax_scale_log2: Float32,
        softmax_scale: Optional[Float32],
        window_size_left: Optional[Int32],
        window_size_right: Optional[Int32],
        learnable_sink: Optional[cute.Tensor],
        full_block_cnt: Optional[cute.Tensor],
        full_block_idx: Optional[cute.Tensor],
        mask_block_cnt: Optional[cute.Tensor],
        mask_block_idx: Optional[cute.Tensor],
        sQ_layout: cute.ComposedLayout,
        sK_layout: cute.ComposedLayout,
        sV_layout: cute.ComposedLayout,
        sO_layout: cute.ComposedLayout,
        sP_layout: cute.ComposedLayout | None,
        gmem_tiled_copy_Q: cute.TiledCopy,
        gmem_tiled_copy_K: cute.TiledCopy,
        gmem_tiled_copy_V: cute.TiledCopy,
        gmem_tiled_copy_O: cute.TiledCopy,
        tiled_mma_qk: cute.TiledMma,
        tiled_mma_pv: cute.TiledMma,
        tiled_mma_pv_rs: cute.TiledMma,
        tile_sched_params: ParamsBase,
        TileScheduler: cutlass.Constexpr[Callable],
        SharedStorage: cutlass.Constexpr[Callable],
        buffers=None,
        fastdiv_mods=None,
    ):
        warp_idx = cute.arch.make_warp_uniform(cute.arch.warp_idx())
        # Prefetch tma descriptor
        if warp_idx == 0:
            for tma_atom in (tma_atom_Q, tma_atom_K, tma_atom_V, tma_atom_O):
                if const_expr(tma_atom is not None):
                    cpasync.prefetch_descriptor(tma_atom)

        smem = cutlass.utils.SmemAllocator()
        storage = smem.allocate(SharedStorage)

        # Mbarrier init
        mbar_ptr_Q = storage.mbar_ptr.data_ptr()
        if warp_idx == 1:
            # if tidx < 2:
            #     # barrierO num threads should be self.num_mma_threads
            #     cute.arch.mbarrier_init(mbar_ptr_Q + tidx, 1 if tidx == 0 else self.num_mma_threads)
            cute.arch.mbarrier_init(mbar_ptr_Q, 1 if const_expr(self.use_tma_Q) else self.num_Q_load_threads)
            # cute.arch.mbarrier_init(mbar_ptr_Q + 1, self.num_mma_threads)
        # We rely on pipeline_k and pipeline_v to initialize the mbarrier fence and sync
        pipeline_kv_producer_group = cutlass.pipeline.CooperativeGroup(cutlass.pipeline.Agent.Thread)
        pipeline_kv_consumer_group = cutlass.pipeline.CooperativeGroup(
            cutlass.pipeline.Agent.Thread, self.num_mma_threads // self.num_threads_per_warp_group
        )
        pipeline_k = pipeline.PipelineTmaAsyncNoCluster.create(
            barrier_storage=storage.mbar_ptr_K.data_ptr(),
            num_stages=self.num_stages,
            producer_group=pipeline_kv_producer_group,
            consumer_group=pipeline_kv_consumer_group,
            tx_count=self.tma_copy_k_bytes,
            init_wait=False,
        )
        pipeline_v = pipeline.PipelineTmaAsyncNoCluster.create(
            barrier_storage=storage.mbar_ptr_V.data_ptr(),
            num_stages=self.num_stages,
            producer_group=pipeline_kv_producer_group,
            consumer_group=pipeline_kv_consumer_group,
            tx_count=self.tma_copy_v_bytes,
        )

        # ///////////////////////////////////////////////////////////////////////////////
        # Get shared memory buffer
        # ///////////////////////////////////////////////////////////////////////////////
        # TODO: how to get sQ_pi for cp.async if pack_gqa?
        sQ = storage.sQ.get_tensor(sQ_layout.outer, swizzle=sQ_layout.inner)
        sK = storage.sK.get_tensor(sK_layout.outer, swizzle=sK_layout.inner)
        if const_expr(not self.Q_in_regs):
            sV = storage.sV.get_tensor(sV_layout.outer, swizzle=sV_layout.inner)
        else:
            sV = storage.sQ.get_tensor(sV_layout.outer, swizzle=sV_layout.inner, dtype=mV.element_type)
        # Transpose view of V to tensor with layout (head_dim_v, tile_n) for tiled mma
        sVt = utils.transpose_view(sV)
        sP = None
        if const_expr(sP_layout is not None):
            sP = storage.sP.get_tensor(sP_layout.outer, swizzle=sP_layout.inner)
        # reuse sQ's data iterator
        sO = storage.sQ.get_tensor(sO_layout.outer, swizzle=sO_layout.inner, dtype=self.dtype)

        block_info = BlockInfo(
            self.tile_m, self.tile_n, self.is_causal, self.is_local,
            window_size_left, window_size_right,
            qhead_per_kvhead_packgqa=self.qhead_per_kvhead if const_expr(self.pack_gqa) else 1,
        )
        SeqlenInfoCls = partial(
            SeqlenInfoQK, seqlen_q_static=mQ.shape[0] if const_expr(not self.pack_gqa) else mQ.shape[0][1],
            seqlen_k_static=mK.shape[0],
            mCuSeqlensQ=mCuSeqlensQ, mCuSeqlensK=mCuSeqlensK,
            mSeqUsedQ=mSeqUsedQ, mSeqUsedK=mSeqUsedK,
        )
        AttentionMaskCls = partial(
            AttentionMask, self.tile_m, self.tile_n,
            window_size_left=window_size_left, window_size_right=window_size_right,
            qhead_per_kvhead_packgqa=self.qhead_per_kvhead if const_expr(self.pack_gqa) else 1,
        )
        TileSchedulerCls = partial(TileScheduler.create, tile_sched_params)

        if warp_idx < 4:  # Producer
            cute.arch.warpgroup_reg_dealloc(self.num_producer_regs)
            self.load(
                mQ,
                mK,
                mV,
                sQ,
                sK,
                sV,
                tma_atom_Q,
                tma_atom_K,
                tma_atom_V,
                pipeline_k,
                pipeline_v,
                mbar_ptr_Q,
                full_block_cnt,
                full_block_idx,
                mask_block_cnt,
                mask_block_idx,
                block_info,
                SeqlenInfoCls,
                TileSchedulerCls,
            )

        else:  # Consumer
            cute.arch.warpgroup_reg_alloc(self.num_mma_regs)
            # ///////////////////////////////////////////////////////////////////////////////
            # Tile MMA compute thread partitions and allocate accumulators
            # ///////////////////////////////////////////////////////////////////////////////
            tidx, _, _ = cute.arch.thread_idx()
            tidx = tidx - 128
            self.mma(
                tiled_mma_qk,
                tiled_mma_pv,
                tiled_mma_pv_rs,
                mQ,
                mO,
                mLSE,
                sQ,
                sK,
                sVt,
                sP,
                sO,
                learnable_sink,
                pipeline_k,
                pipeline_v,
                mbar_ptr_Q,
                gmem_tiled_copy_Q,
                gmem_tiled_copy_O,
                tma_atom_O,
                tidx,
                softmax_scale_log2,
                softmax_scale,
                block_info,
                SeqlenInfoCls,
                AttentionMaskCls,
                TileSchedulerCls,
                full_block_cnt,
                full_block_idx,
                mask_block_cnt,
                mask_block_idx,
                buffers,
                fastdiv_mods,
            )

    @cute.jit
    def load(
        self,
        mQ: cute.Tensor,
        mK: cute.Tensor,
        mV: cute.Tensor,
        sQ: cute.Tensor,
        sK: cute.Tensor,
        sV: cute.Tensor,
        tma_atom_Q: cute.CopyAtom,
        tma_atom_K: cute.CopyAtom,
        tma_atom_V: cute.CopyAtom,
        pipeline_k: cutlass.pipeline.PipelineAsync,
        pipeline_v: cutlass.pipeline.PipelineAsync,
        mbar_ptr_Q: cutlass.Pointer,
        full_block_cnt: Optional[cute.Tensor],
        full_block_idx: Optional[cute.Tensor],
        mask_block_cnt: Optional[cute.Tensor],
        mask_block_idx: Optional[cute.Tensor],
        block_info: BlockInfo,
        SeqlenInfoCls: Callable,
        TileSchedulerCls: Callable,
    ):
        warp_idx_in_wg = cute.arch.make_warp_uniform(cute.arch.warp_idx()) % 4
        if warp_idx_in_wg == 0:
            q_producer_phase = Int32(1)
            kv_producer_state = pipeline.make_pipeline_state(
                cutlass.pipeline.PipelineUserType.Producer, self.num_stages
            )
            tile_scheduler = TileSchedulerCls()
            work_tile = tile_scheduler.initial_work_tile_info()
            while work_tile.is_valid_tile:
            # if work_tile.is_valid_tile:
                m_block, head_idx, batch_idx = work_tile.tile_idx
                seqlen = SeqlenInfoCls(batch_idx)
                mQ_cur = seqlen.offset_batch_Q(mQ, batch_idx, dim=3)[None, None, head_idx]
                head_idx_kv = head_idx // self.qhead_per_kvhead if const_expr(not self.pack_gqa) else head_idx
                mK_cur = seqlen.offset_batch_K(mK, batch_idx, dim=3)[None, None, head_idx_kv]
                mV_cur = seqlen.offset_batch_K(mV, batch_idx, dim=3)[None, None, head_idx_kv]
                gK = cute.local_tile(mK_cur, (self.tile_n, self.tile_hdim), (None, 0))
                gV = cute.local_tile(mV_cur, (self.tile_n, self.tile_hdimv), (None, 0))
                if const_expr(self.use_tma_Q):
                    gQ = cute.local_tile(mQ_cur, (self.tile_m, self.tile_hdim), (m_block, 0))
                    load_Q, _, _ = copy_utils.tma_get_copy_fn(
                        tma_atom_Q, 0, cute.make_layout(1), gQ, sQ, single_stage=True
                    )
                # TODO: mcast
                # TODO check warp_idx if we have 128 producer threads
                load_K, _, _ = copy_utils.tma_get_copy_fn(tma_atom_K, 0, cute.make_layout(1), gK, sK)
                load_K = copy_utils.tma_producer_copy_fn(load_K, pipeline_k)
                load_V, _, _ = copy_utils.tma_get_copy_fn(tma_atom_V, 0, cute.make_layout(1), gV, sV)
                load_V = copy_utils.tma_producer_copy_fn(load_V, pipeline_v)
                # load_Q
                if const_expr(self.use_tma_Q):
                    # TODO: wait for Q to be empty
                    q_producer_phase ^= 1
                    with cute.arch.elect_one():
                        cute.arch.mbarrier_arrive_and_expect_tx(mbar_ptr_Q, self.tma_copy_q_bytes)
                    load_Q(tma_bar_ptr=mbar_ptr_Q)

                if const_expr(mask_block_cnt is not None and full_block_cnt is not None):
                    # ==========================================
                    # Flex Attention blocksparsity
                    # ==========================================
                    curr_mask_block_cnt = mask_block_cnt[batch_idx, head_idx, m_block]
                    if curr_mask_block_cnt > 0:
                        for i in cutlass.range(curr_mask_block_cnt):
                            n_block_mask = mask_block_idx[
                                batch_idx, head_idx, m_block, curr_mask_block_cnt - 1 - i
                            ]
                            pipeline_k.producer_acquire(kv_producer_state)
                            load_K(src_idx=n_block_mask, producer_state=kv_producer_state)
                            pipeline_v.producer_acquire(kv_producer_state)
                            load_V(src_idx=n_block_mask, producer_state=kv_producer_state)
                            kv_producer_state.advance()
                    curr_full_block_cnt = full_block_cnt[batch_idx, head_idx, m_block]
                    if curr_full_block_cnt > 0:
                        for j in cutlass.range(curr_full_block_cnt):
                            n_block_full = full_block_idx[
                                batch_idx, head_idx, m_block, curr_full_block_cnt - 1 - j
                            ]
                            pipeline_k.producer_acquire(kv_producer_state)
                            load_K(n_block_full, producer_state=kv_producer_state)
                            pipeline_v.producer_acquire(kv_producer_state)
                            load_V(n_block_full, producer_state=kv_producer_state)
                            kv_producer_state.advance()
                
                else: # no block sparsity
                    n_block_min, n_block_max = block_info.get_n_block_min_max(seqlen, m_block)
                    for i in cutlass.range(n_block_max - n_block_min, unroll=2):
                        n_block = n_block_max - i - 1
                        pipeline_k.producer_acquire(kv_producer_state)
                        load_K(src_idx=n_block, producer_state=kv_producer_state)
                        pipeline_v.producer_acquire(kv_producer_state)
                        load_V(src_idx=n_block, producer_state=kv_producer_state)
                        kv_producer_state.advance()
                        
                tile_scheduler.prefetch_next_work()
                tile_scheduler.advance_to_next_work()
                work_tile = tile_scheduler.get_current_work()
                # End of persistent scheduler loop

    @cute.jit
    def mma(
        self,
        tiled_mma_qk: cute.TiledMma,
        tiled_mma_pv: cute.TiledMma,
        tiled_mma_pv_rs: cute.TiledMma,
        # softmax: Softmax,
        # acc_O: cute.Tensor,
        mQ: cute.Tensor,
        mO: cute.Tensor,
        mLSE: Optional[cute.Tensor],
        sQ: cute.Tensor,
        sK: cute.Tensor,
        sVt: cute.Tensor,
        sP: Optional[cute.Tensor],
        sO: cute.Tensor,
        learnable_sink: Optional[cute.Tensor],
        pipeline_k: cutlass.pipeline.PipelineAsync,
        pipeline_v: cutlass.pipeline.PipelineAsync,
        mbar_ptr_Q: cutlass.Pointer,
        gmem_tiled_copy_Q: cute.TiledCopy,
        gmem_tiled_copy_O: cute.TiledCopy,
        tma_atom_O: Optional[cute.CopyAtom],
        tidx: Int32,
        softmax_scale_log2: Float32,
        softmax_scale: Optional[Float32],
        block_info: BlockInfo,
        SeqlenInfoCls: Callable,
        AttentionMaskCls: Callable,
        TileSchedulerCls: Callable,
        full_block_cnt: Optional[cute.Tensor],
        full_block_idx: Optional[cute.Tensor],
        mask_block_cnt: Optional[cute.Tensor],
        mask_block_idx: Optional[cute.Tensor],
        buffers: Optional[list],
        fastdiv_mods=None,
    ):
        warp_group_idx = cute.arch.make_warp_uniform(tidx // self.num_threads_per_warp_group)
        warp_group_thread_layout = cute.make_layout(
            self.num_mma_warp_groups, stride=self.num_threads_per_warp_group
        )
        thr_mma_qk = tiled_mma_qk.get_slice(tidx)
        wg_mma_qk = tiled_mma_qk.get_slice(warp_group_thread_layout(warp_group_idx))
        wg_mma_pv = tiled_mma_pv.get_slice(warp_group_thread_layout(warp_group_idx))
        tSrQ = tiled_mma_qk.make_fragment_A(wg_mma_qk.partition_A(sQ))
        tSrK = tiled_mma_qk.make_fragment_B(wg_mma_qk.partition_B(sK))
        if const_expr(self.mma_pv_is_rs):
            acc_S_shape = tiled_mma_qk.partition_shape_C((self.tile_m, self.tile_n))
            tOrP = cute.make_fragment(
                utils.convert_layout_acc_frgA(cute.make_layout(acc_S_shape)), self.dtype
            )
        else:
            tOrP = tiled_mma_pv.make_fragment_A(wg_mma_pv.partition_A(sP))
        tOrVt = tiled_mma_pv.make_fragment_B(wg_mma_pv.partition_B(sVt))

        # ///////////////////////////////////////////////////////////////////////////////
        # Smem copy atom tiling
        # ///////////////////////////////////////////////////////////////////////////////
        smem_copy_atom_P = utils.get_smem_store_atom(self.arch, self.dtype)
        smem_thr_copy_P = cute.make_tiled_copy_C(smem_copy_atom_P, tiled_mma_qk).get_slice(tidx)
        # tPsP = smem_thr_copy_P.partition_D(sP_pi) if const_expr(sP_pi is not None) else None
        tPsP = smem_thr_copy_P.partition_D(sP) if const_expr(sP is not None) else None
        # if cute.arch.thread_idx()[0] == 0:
        #     cute.printf(sP_pi.layout, sP_pi.iterator)
        #     cute.printf(sP.layout, sP.iterator)
        #     cute.printf(tPsP.layout, tPsP.iterator)

        self.mma_init()

        acc_shape_O = tiled_mma_pv.partition_shape_C((self.tile_m, self.tile_hdimv))
        acc_O = cute.make_fragment(acc_shape_O, Float32)
        smem_copy_params = SimpleNamespace(smem_thr_copy_P=smem_thr_copy_P, tPsP=tPsP)

        mma_qk_fn = partial(
            sm90_utils.gemm_zero_init, tiled_mma_qk, (self.tile_m, self.tile_n), tSrQ, tSrK
        )
        mma_pv_fn = partial(sm90_utils.gemm_w_idx, tiled_mma_pv, acc_O, tOrP, tOrVt)

        mma_one_n_block_all = partial(
            self.mma_one_n_block_intrawg_overlap if const_expr(self.intra_wg_overlap) else self.mma_one_n_block,
            mma_qk_fn=mma_qk_fn,
            tiled_mma_pv_rs=tiled_mma_pv_rs,
            pipeline_k=pipeline_k, pipeline_v=pipeline_v,
            acc_O=acc_O, tOrP=tOrP,
            smem_copy_params=smem_copy_params,
            check_inf=True,
        )

        q_consumer_phase = Int32(0)
        kv_consumer_state = pipeline.make_pipeline_state(
            cutlass.pipeline.PipelineUserType.Consumer, self.num_stages
        )

        tile_scheduler = TileSchedulerCls()
        work_tile = tile_scheduler.initial_work_tile_info()
        softmax = Softmax.create(softmax_scale_log2, num_rows=acc_O.shape[0][0] * acc_O.shape[1], softmax_scale=softmax_scale)
        while work_tile.is_valid_tile:
        # if work_tile.is_valid_tile:

            # shape: (atom_v_m * rest_m)
            m_block, head_idx, batch_idx = work_tile.tile_idx
            seqlen = SeqlenInfoCls(batch_idx)
            mask = AttentionMaskCls(seqlen.seqlen_q, seqlen.seqlen_k)
            mask_fn = partial(
                mask.apply_mask,
                batch_idx=batch_idx,
                head_idx=head_idx,
                m_block=m_block,
                thr_mma=thr_mma_qk,
                mask_causal=self.is_causal,
                mask_local=self.is_local,
                buffers=buffers,
            )
            score_mod_fn = None
            if const_expr(self.score_mod is not None):
                score_mod_fn = partial(
                    self.apply_score_mod,
                    thr_mma_qk=thr_mma_qk,
                    batch_idx=batch_idx,
                    head_idx=head_idx,
                    m_block=m_block,
                    softmax_scale=softmax_scale,
                    buffers=buffers,
                    fastdiv_mods=fastdiv_mods,
                )
            mma_one_n_block = partial(
                mma_one_n_block_all,
                softmax=softmax,
                score_mod_fn=score_mod_fn,
            )
            # Load Q if not TMA_Q
            if const_expr(not self.use_tma_Q):
                pack_gqa = PackGQA(self.tile_m, self.tile_hdim, self.check_hdim_oob, self.qhead_per_kvhead)
                mQ_cur = seqlen.offset_batch_Q(mQ, batch_idx, dim=3)[None, None, head_idx]
                # gmem_thr_copy_Q = gmem_tiled_copy_Q.get_slice(tidx)
                # gQ = cute.local_tile(mQ_cur, (self.tile_m, self.tile_hdim), (m_block, 0))
                # self.load_Q(gmem_thr_copy_Q, gQ, sQ, m_block, seqlen=seqlen.seqlen_q,
                #             headdim=mQ.shape[1])
                pack_gqa.load_Q(mQ_cur, sQ, gmem_tiled_copy_Q, tidx, m_block, seqlen.seqlen_q)
                cute.arch.cp_async_mbarrier_arrive_noinc(mbar_ptr_Q)

            n_block_min, n_block_max = block_info.get_n_block_min_max(seqlen, m_block)
            cute.arch.mbarrier_wait(mbar_ptr_Q, phase=q_consumer_phase)
            q_consumer_phase ^= 1
            # For performance reason, we separate out two kinds of iterations:
            # those that need masking on S, and those that don't.
            # We need masking on S for the very last block when K and V has length not multiple of tile_n.
            # We also need masking on S if it's causal, for the last several blocks.
            # softmax.reset()  # Don't need reset as we explicitly call softmax w is_first=True
            O_should_accumulate = False
<<<<<<< HEAD
            
            
            # ==========================================
            # MAINLOOP 
            # ==========================================
            if const_expr(mask_block_cnt is not None and full_block_cnt is not None):
                # ==========================================
                # Flex Attention blocksparsity
                # ==========================================
                curr_mask_block_cnt = mask_block_cnt[batch_idx, head_idx, m_block]
                curr_full_block_cnt = full_block_cnt[batch_idx, head_idx, m_block]
                if curr_mask_block_cnt > 0:
                    # ==========================================
                    # Masked blocks processing
                    # ==========================================
                    curr_mask_block_idx = mask_block_idx[batch_idx, head_idx, m_block, None]
                    mask_n_block = 0
                    if const_expr(self.intra_wg_overlap):
                        mask_n_block = curr_mask_block_idx[curr_mask_block_cnt - 1]

                        kv_consumer_state = self.first_half_block_overlap(
                            mask_n_block,
                            mma_qk_fn,
                            kv_consumer_state,
                            pipeline_k,
                            tOrP,
                            smem_copy_params,
                            softmax,
                            mask_fn=partial(mask_fn, mask_mod=self.mask_mod),
                            score_mod_fn=score_mod_fn,
                            is_first_block=True,
                            mask_seqlen=True,
                        )

                        # Process remaining blocks
                        for i in cutlass.range(1, curr_mask_block_cnt):
                            mask_n_block = curr_mask_block_idx[curr_mask_block_cnt - 1 - i]
                            kv_consumer_state = mma_one_n_block(
                                kv_consumer_state,
                                n_block=mask_n_block,
                                mma_pv_fn=partial(mma_pv_fn, zero_init=not O_should_accumulate),
                                mask_fn=partial(mask_fn, mask_mod=self.mask_mod, mask_seqlen=False),
                            )
                            O_should_accumulate = True

                        # Final PV gemm if no full blocks to be processed
                        if curr_full_block_cnt == 0:
                            kv_consumer_state = self.last_half_block_overlap(
                                kv_consumer_state,
                                pipeline_v,
                                mma_pv_fn,
                                zero_init=not O_should_accumulate,
                            )
                            O_should_accumulate = True

                    else:
                        # Non-overlap
                        self.warp_scheduler_barrier_sync()
                        mask_n_block = curr_mask_block_idx[curr_mask_block_cnt - 1]
                        kv_consumer_state = mma_one_n_block(
                            kv_consumer_state,
                            n_block=mask_n_block,
                            mma_pv_fn=partial(mma_pv_fn, zero_init=not O_should_accumulate),
                            mask_fn=partial(mask_fn, mask_mod=self.mask_mod, mask_seqlen=True),
                            is_first_n_block=True,
                        )
                        O_should_accumulate = True
                        for i in cutlass.range(1, curr_mask_block_cnt):
                            mask_n_block = curr_mask_block_idx[curr_mask_block_cnt - 1 - i]
                            kv_consumer_state = mma_one_n_block(
                                kv_consumer_state,
                                n_block=mask_n_block,
                                mma_pv_fn=partial(mma_pv_fn, zero_init=not O_should_accumulate),
                                mask_fn=partial(mask_fn, mask_mod=self.mask_mod, mask_seqlen=False),
                                is_first_n_block=False,
                            )
                        if curr_full_block_cnt == 0:
                            self.warp_scheduler_barrier_arrive()

                if curr_full_block_cnt > 0:
                    # ==========================================
                    # Full blocks processing
                    # ==========================================
                    curr_full_block_idx = full_block_idx[batch_idx, head_idx, m_block, None]
                    full_n_block = 0
                    if const_expr(self.intra_wg_overlap):
                        # Handle first full block if it's the overall first
                        if curr_mask_block_cnt == 0:
                            full_n_block = curr_full_block_idx[curr_full_block_cnt - 1]
                            kv_consumer_state = self.first_half_block_overlap(
                                full_n_block,
                                mma_qk_fn,
                                kv_consumer_state,
                                pipeline_k,
                                tOrP,
                                smem_copy_params,
                                softmax,
                                mask_fn=partial(mask_fn, mask_mod=None),
                                score_mod_fn=score_mod_fn,
                                is_first_block=True,
                                mask_seqlen=True,
                            )

                            # Remaining full blocks (start at 1)
                            for i in cutlass.range(1, curr_full_block_cnt):
                                full_n_block = curr_full_block_idx[curr_full_block_cnt - 1 - i]
                                kv_consumer_state = mma_one_n_block(
                                    kv_consumer_state,
                                    n_block=full_n_block,
                                    mma_pv_fn=partial(mma_pv_fn, zero_init=not O_should_accumulate),
                                    mask_fn=partial(mask_fn, mask_seqlen=False),
                                )
                                O_should_accumulate = True
                        else:
                            # All full blocks use mma_one_n_block
                            # first full block needs mask_seqlen
                            full_n_block = curr_full_block_idx[curr_full_block_cnt - 1]
                            kv_consumer_state = mma_one_n_block(
                                kv_consumer_state,
                                n_block=full_n_block,
                                mma_pv_fn=partial(mma_pv_fn, zero_init=not O_should_accumulate),
                                mask_fn=partial(mask_fn, mask_seqlen=True),
                            )
                            O_should_accumulate = True

                            for i in cutlass.range(1, curr_full_block_cnt):
                                full_n_block = curr_full_block_idx[curr_full_block_cnt - 1 - i]
                                kv_consumer_state = mma_one_n_block(
                                    kv_consumer_state,
                                    n_block=full_n_block,
                                    mma_pv_fn=partial(mma_pv_fn, zero_init=not O_should_accumulate),
                                    mask_fn=partial(mask_fn, mask_seqlen=False),
                                )
                                O_should_accumulate = True

                        kv_consumer_state = self.last_half_block_overlap(
                            kv_consumer_state,
                            pipeline_v,
                            mma_pv_fn,
                            zero_init=not O_should_accumulate,
                        )
                        O_should_accumulate = True

                    else:
                        # non-overlap case
                        if curr_mask_block_cnt == 0:
                            self.warp_scheduler_barrier_sync()

                        full_n_block = curr_full_block_idx[curr_full_block_cnt - 1]

                        if curr_mask_block_cnt == 0:  # if no partially-masked blocks were computed
                            kv_consumer_state = mma_one_n_block(
                                kv_consumer_state,
                                n_block=full_n_block,
                                mma_pv_fn=partial(mma_pv_fn, zero_init=not O_should_accumulate),
                                mask_fn=partial(mask_fn, mask_seqlen=True),
                                is_first_n_block=True,
                            )
                            O_should_accumulate = True
                        else:
                            kv_consumer_state = mma_one_n_block(
                                kv_consumer_state,
                                n_block=full_n_block,
                                mma_pv_fn=partial(mma_pv_fn, zero_init=not O_should_accumulate),
                                mask_fn=partial(mask_fn, mask_seqlen=True),
                                is_first_n_block=False,
                            )
                            O_should_accumulate = True
                        for i in cutlass.range(1, curr_full_block_cnt):
                            full_n_block = curr_full_block_idx[curr_full_block_cnt - 1 - i]
                            kv_consumer_state = mma_one_n_block(
                                kv_consumer_state,
                                n_block=full_n_block,
                                mma_pv_fn=partial(mma_pv_fn, zero_init=not O_should_accumulate),
                                mask_fn=partial(mask_fn, mask_seqlen=False),
                                is_first_n_block=False,
                            )
                        self.warp_scheduler_barrier_arrive()

                if curr_mask_block_cnt + curr_full_block_cnt == 0: # zero initialize if no blocks processed
                    acc_O.fill(0.0)
                    O_should_accumulate = True
                    
            else:            
                # ==========================================
                # No block-sparsity (original path)
                # ==========================================
                # First iteration with seqlen masking
                if const_expr(self.intra_wg_overlap):
                    pipeline_k.consumer_wait(kv_consumer_state, pipeline_k.consumer_try_wait(kv_consumer_state))
                    acc_S = mma_qk_fn(kv_consumer_state.index, wg_wait=0)
                    pipeline_k.consumer_release(kv_consumer_state)
                    # Use vectorized score modification
                    if cutlass.const_expr(score_mod_fn is not None):
                        score_mod_fn(acc_S, n_block=n_block_max - 1)
                    # if cute.arch.thread_idx()[0] == 128: cute.print_tensor(utils.make_acc_tensor_mn_view(acc_S))
                    mask_fn(acc_S, n_block=n_block_max - 1, mask_seqlen=True)
                    # if cute.arch.thread_idx()[0] == 128: cute.print_tensor(utils.make_acc_tensor_mn_view(acc_S))
                    softmax.online_softmax(acc_S, is_first=True)
                    tOrP_acc = cute.make_tensor(acc_S.iterator, utils.convert_layout_acc_frgA(acc_S.layout))
                    tOrP_cur = tOrP if const_expr(self.mma_pv_is_rs) else cute.make_fragment_like(tOrP_acc, self.dtype)
                    tOrP_cur.store(tOrP_acc.load().to(self.dtype))
                    if const_expr(not self.mma_pv_is_rs):
                        tPrP = smem_thr_copy_P.retile(tOrP_cur)
                        cute.copy(smem_thr_copy_P, tPrP, tPsP)
                        # Fence and barrier to make sure smem store is visible to WGMMA
                        cute.arch.fence_proxy(
                            cute.arch.ProxyKind.async_shared, space=cute.arch.SharedSpace.shared_cta
                        )
                        cute.arch.sync_warp()  # Only need syncwarp since each warp is using its own P values for MmaPV
                    # Need to initialize tOrO in the case of RescaleOBeforeGemm where we will scale tOrO even in the 1st iter
                    # acc_O.fill(0.0)
                else:
                    self.warp_scheduler_barrier_sync()
=======
            # First iteration with seqlen masking
            if const_expr(self.intra_wg_overlap):
                pipeline_k.consumer_wait(kv_consumer_state, pipeline_k.consumer_try_wait(kv_consumer_state))
                acc_S = mma_qk_fn(B_idx=kv_consumer_state.index, wg_wait=0)
                pipeline_k.consumer_release(kv_consumer_state)
                # Use vectorized score modification
                if cutlass.const_expr(score_mod_fn is not None):
                    score_mod_fn(acc_S, n_block=n_block_max - 1)
                # if cute.arch.thread_idx()[0] == 128: cute.print_tensor(utils.make_acc_tensor_mn_view(acc_S))
                mask_fn(acc_S, n_block=n_block_max - 1, mask_seqlen=True)
                # if cute.arch.thread_idx()[0] == 128: cute.print_tensor(utils.make_acc_tensor_mn_view(acc_S))
                softmax.online_softmax(acc_S, is_first=True)
                tOrP_acc = cute.make_tensor(acc_S.iterator, utils.convert_layout_acc_frgA(acc_S.layout))
                tOrP_cur = tOrP if const_expr(self.mma_pv_is_rs) else cute.make_fragment_like(tOrP_acc, self.dtype)
                tOrP_cur.store(tOrP_acc.load().to(self.dtype))
                if const_expr(not self.mma_pv_is_rs):
                    tPrP = smem_thr_copy_P.retile(tOrP_cur)
                    cute.copy(smem_thr_copy_P, tPrP, tPsP)
                    # Fence and barrier to make sure smem store is visible to WGMMA
                    cute.arch.fence_proxy(
                        cute.arch.ProxyKind.async_shared, space=cute.arch.SharedSpace.shared_cta
                    )
                    cute.arch.sync_warp()  # Only need syncwarp since each warp is using its own P values for MmaPV
                # Need to initialize tOrO in the case of RescaleOBeforeGemm where we will scale tOrO even in the 1st iter
                # acc_O.fill(0.0)
            else:
                self.warp_scheduler_barrier_sync()
                kv_consumer_state = mma_one_n_block(
                    kv_consumer_state,
                    n_block=n_block_max - 1,
                    mma_pv_fn=partial(mma_pv_fn, zero_init=True),
                    is_first_n_block=True,
                    mask_fn=partial(mask_fn, mask_seqlen=True),
                )
                O_should_accumulate = True
            # if cute.arch.thread_idx()[0] == 128: cute.printf("m_block = {}, n_block_max = {}, n_block_min = {}", m_block, n_block_max, n_block_min)
            n_block_max -= 1
            # Next couple of iterations with causal masking
            if const_expr(self.is_causal or self.is_local):
                n_block_min_causal_local_mask = block_info.get_n_block_min_causal_local_mask(
                    seqlen, m_block, n_block_min
                )
                # if cute.arch.thread_idx()[0] == 128: cute.printf("n_block_min_causal_local_mask = {}", n_block_min_causal_local_mask)
                for n_tile in cutlass.range(n_block_max - n_block_min_causal_local_mask, unroll=1):
>>>>>>> 04adaf0e
                    kv_consumer_state = mma_one_n_block(
                        kv_consumer_state,
                        n_block=n_block_max - 1,
                        mma_pv_fn=partial(mma_pv_fn, zero_init=True),
                        is_first_n_block=True,
                        mask_fn=partial(mask_fn, mask_seqlen=True),
                    )
                    O_should_accumulate = True
                # if cute.arch.thread_idx()[0] == 128: cute.printf("m_block = {}, n_block_max = {}, n_block_min = {}", m_block, n_block_max, n_block_min)
                n_block_max -= 1
                # Next couple of iterations with causal masking
                if const_expr(self.is_causal or self.is_local):
                    n_block_min_causal_local_mask = block_info.get_n_block_min_causal_local_mask(
                        seqlen, m_block, n_block_min
                    )
                    # if cute.arch.thread_idx()[0] == 128: cute.printf("n_block_min_causal_local_mask = {}", n_block_min_causal_local_mask)
                    for n_tile in cutlass.range(n_block_max - n_block_min_causal_local_mask, unroll=1):
                        kv_consumer_state = mma_one_n_block(
                            kv_consumer_state,
                            n_block=n_block_max - 1 - n_tile,
                            mma_pv_fn=partial(mma_pv_fn, zero_init=not O_should_accumulate),
                            mask_fn=partial(mask_fn, mask_seqlen=False),
                        )
                        O_should_accumulate = True
                    n_block_max = cutlass.min(n_block_max, n_block_min_causal_local_mask)
                # The remaining iterations have no masking
                n_block_min_before_local_mask = block_info.get_n_block_min_before_local_mask(
                    seqlen, m_block, n_block_min
                )
                # if cute.arch.thread_idx()[0] == 128: cute.printf("n_block_min_before_local_mask = {}, n_block_min = {}", n_block_min_before_local_mask, n_block_min)
                for n_tile in cutlass.range(n_block_max - n_block_min_before_local_mask, unroll=1):
                    kv_consumer_state = mma_one_n_block(
                        kv_consumer_state,
                        n_block=n_block_max - 1 - n_tile,
                        mma_pv_fn=partial(mma_pv_fn, zero_init=not O_should_accumulate),
                    )
                    O_should_accumulate = True
<<<<<<< HEAD
                # Separate iterations with local masking on the left
                if const_expr(self.is_local and block_info.window_size_left is not None):
                    n_block_max = cutlass.min(n_block_max, n_block_min_before_local_mask)
                    for n_tile in cutlass.range(n_block_max - n_block_min, unroll=1):
                        kv_consumer_state = mma_one_n_block(
                            kv_consumer_state,
                            n_block=n_block_max - 1 - n_tile,
                            mma_pv_fn=partial(mma_pv_fn, zero_init=not O_should_accumulate),
                            mask_fn=partial(mask_fn, mask_seqlen=False),
                        )
                        O_should_accumulate = True
                # Last "half" iteration
                if const_expr(self.intra_wg_overlap):
                    pipeline_v.consumer_wait(kv_consumer_state, pipeline_v.consumer_try_wait(kv_consumer_state))
                    mma_pv_fn(kv_consumer_state.index, zero_init=not O_should_accumulate, wg_wait=0)
                    pipeline_v.consumer_release(kv_consumer_state)
                    kv_consumer_state.advance()
                    O_should_accumulate=True
                else:
                    self.warp_scheduler_barrier_arrive()
=======
            # Last "half" iteration
            if const_expr(self.intra_wg_overlap):
                pipeline_v.consumer_wait(kv_consumer_state, pipeline_v.consumer_try_wait(kv_consumer_state))
                mma_pv_fn(B_idx=kv_consumer_state.index, zero_init=not O_should_accumulate, wg_wait=0)
                pipeline_v.consumer_release(kv_consumer_state)
                kv_consumer_state.advance()
            else:
                self.warp_scheduler_barrier_arrive()
>>>>>>> 04adaf0e

            sink_val = None
            if const_expr(learnable_sink is not None):
                if const_expr(not self.pack_gqa):
                    sink_val = Float32(learnable_sink[head_idx])
                else:  # Each thread might have a different sink value due to different q_head
                    sink_val = cute.make_fragment_like(softmax.row_max, Float32)
                    cS = cute.make_identity_tensor((self.tile_m, self.tile_n))
                    tScS_mn = utils.make_acc_tensor_mn_view(thr_mma_qk.partition_C(cS))
                    for r in cutlass.range(cute.size(sink_val), unroll_full=True):
                        row = m_block * self.tile_m + tScS_mn[r][0]
                        q_head_idx = row % self.qhead_per_kvhead + head_idx * self.qhead_per_kvhead
                        sink_val[r] = Float32(learnable_sink[q_head_idx])

            # normalize acc_O by row_sum and calculate the lse
            row_scale = softmax.finalize(sink_val=sink_val)
            softmax.rescale_O(acc_O, row_scale)

            # ///////////////////////////////////////////////////////////////////////////////
            # Epilogue
            # ///////////////////////////////////////////////////////////////////////////////
            self.epilogue(
                acc_O, softmax.row_sum, mO, mLSE, sO, seqlen,
                gmem_tiled_copy_O, tma_atom_O, tiled_mma_pv, tidx, m_block, head_idx, batch_idx,
            )

            tile_scheduler.advance_to_next_work()
            work_tile = tile_scheduler.get_current_work()

    @cute.jit 
    def first_half_block_overlap(
        self,
        n_block: Int32,
        mma_qk_fn: Callable,
        kv_consumer_state,
        pipeline_k,
        tOrP: cute.Tensor,
        smem_copy_params: SimpleNamespace,
        softmax: Softmax,
        mask_fn: Optional[Callable] = None,
        score_mod_fn: Optional[Callable] = None,
        is_first_block: bool = False,
        mask_seqlen: bool = False,
    ):
        """Processes the first half block when using intra-warpgroup-overlap"""
        
        pipeline_k.consumer_wait(kv_consumer_state, pipeline_k.consumer_try_wait(kv_consumer_state))
        acc_S = mma_qk_fn(kv_consumer_state.index, wg_wait=0)
        pipeline_k.consumer_release(kv_consumer_state)
        
        # Apply score modification if present
        if const_expr(score_mod_fn is not None):
            score_mod_fn(acc_S=acc_S, n_block=n_block)
        
        # Apply mask if present
        if const_expr(mask_fn is not None):
            mask_fn(acc_S, n_block=n_block, mask_seqlen=mask_seqlen)
        
        softmax.online_softmax(acc_S, is_first=is_first_block)
        
        tOrP_acc = cute.make_tensor(acc_S.iterator, utils.convert_layout_acc_frgA(acc_S.layout))
        tOrP_cur = tOrP if const_expr(self.mma_pv_is_rs) else cute.make_fragment_like(tOrP_acc, self.dtype)
        utils.cvt_f16(tOrP_acc, tOrP_cur)
        
        # if pv gemm not rs
        if const_expr(not self.mma_pv_is_rs):
            tPrP = smem_copy_params.smem_thr_copy_P.retile(tOrP_cur)
            cute.copy(smem_copy_params.smem_thr_copy_P, tPrP, smem_copy_params.tPsP)
            # Fence and barrier to make smem store visible to WGMMA
            cute.arch.fence_proxy(
                cute.arch.ProxyKind.async_shared, space=cute.arch.SharedSpace.shared_cta
            )
            cute.arch.sync_warp()
        
        return kv_consumer_state
        
    @cute.jit
    def last_half_block_overlap(
        self,
        kv_consumer_state,
        pipeline_v,
        mma_pv_fn: Callable,
        zero_init: bool,
    ):
        """Processes the final PV GEMM when using intra-warpgroup-overlap"""
        
        pipeline_v.consumer_wait(kv_consumer_state, pipeline_v.consumer_try_wait(kv_consumer_state))
        mma_pv_fn(kv_consumer_state.index, zero_init=zero_init, wg_wait=0)
        pipeline_v.consumer_release(kv_consumer_state)
        
        # Advance state for next iteration
        kv_consumer_state.advance()
        
        return kv_consumer_state

    @cute.jit
    def mma_one_n_block(
        self,
        smem_pipe_read: cutlass.pipeline.PipelineState | pipeline.PipelineStateSimple,
        n_block: Int32,
        mma_qk_fn: Callable,
        mma_pv_fn: Callable,
        tiled_mma_pv_rs: cute.TiledMma,
        pipeline_k: cutlass.pipeline.PipelineAsync,
        pipeline_v: cutlass.pipeline.PipelineAsync,
        acc_O: cute.Tensor,
        tOrP: cute.Tensor,
        smem_copy_params: SimpleNamespace,
        softmax: Softmax,
        score_mod_fn: Optional[Callable] = None,
        mask_fn: Optional[Callable] = None,
        is_first_n_block: cutlass.Constexpr = False,
        check_inf: cutlass.Constexpr = True,
    ):
        pipeline_k.consumer_wait(smem_pipe_read, pipeline_k.consumer_try_wait(smem_pipe_read))
        # S = Q @ K.T
        acc_S = mma_qk_fn(B_idx=smem_pipe_read.index, wg_wait=-1)
        self.warp_scheduler_barrier_arrive()
        warpgroup.wait_group(0)
        pipeline_k.consumer_release(smem_pipe_read)
        
        # handle score mods and masking
        if const_expr(score_mod_fn is not None):
            score_mod_fn(acc_S, n_block=n_block)
        if const_expr(mask_fn is not None):
            mask_fn(acc_S, n_block=n_block)
            
        row_scale = softmax.online_softmax(acc_S, is_first=is_first_n_block, check_inf=check_inf)
        # if cute.arch.thread_idx()[0] == 0: cute.print_tensor(utils.make_acc_tensor_mn_view(acc_S))
        tOrP_acc = cute.make_tensor(acc_S.iterator, utils.convert_layout_acc_frgA(acc_S.layout))
        tOrP_cur = tOrP if const_expr(self.mma_pv_is_rs) else cute.make_fragment_like(tOrP_acc, self.dtype)
        # tOrP.store(tOrP_acc.load().to(self.dtype))
        # the "to(self.dtype)" conversion fails to vectorize for block sizes other
        # than 128 x 128, i.e. it calls convert on 1 fp32 element at a time instead of
        # 2 elements. So we just call ptx directly.
        utils.cvt_f16(tOrP_acc, tOrP_cur)
        if const_expr(not self.mma_pv_is_rs):
            tPrP = smem_copy_params.smem_thr_copy_P.retile(tOrP_cur)
            cute.copy(smem_copy_params.smem_thr_copy_P, tPrP, smem_copy_params.tPsP)
        softmax.rescale_O(acc_O, row_scale)
        if const_expr(not self.mma_pv_is_rs):
            # Fence and barrier to make sure smem store is visible to WGMMA
            cute.arch.fence_proxy(
                cute.arch.ProxyKind.async_shared, space=cute.arch.SharedSpace.shared_cta
            )
            cute.arch.sync_warp()  # Only need syncwarp since each warp is using its own P values for MmaPV
        pipeline_v.consumer_wait(smem_pipe_read, pipeline_v.consumer_try_wait(smem_pipe_read))
        self.warp_scheduler_barrier_sync()
        # O += P @ V
        mma_pv_fn(B_idx=smem_pipe_read.index, wg_wait=0)
        pipeline_v.consumer_release(smem_pipe_read)
        smem_pipe_read.advance()
        return smem_pipe_read

    @cute.jit
    def mma_one_n_block_intrawg_overlap(
        self,
        smem_pipe_read: cutlass.pipeline.PipelineState | pipeline.PipelineStateSimple,
        n_block: Int32,
        mma_qk_fn: Callable,
        mma_pv_fn: Callable,
        tiled_mma_pv_rs: cute.TiledMma,
        pipeline_k: cutlass.pipeline.PipelineAsync,
        pipeline_v: cutlass.pipeline.PipelineAsync,
        acc_O: cute.Tensor,
        tOrP: cute.Tensor,
        smem_copy_params: SimpleNamespace,
        softmax: Softmax,
        score_mod_fn: Optional[Callable] = None,
        mask_fn: Optional[Callable] = None,
        check_inf: cutlass.Constexpr = True,
    ):
        smem_pipe_read_v = smem_pipe_read.clone()
        smem_pipe_read.advance()
        pipeline_k.consumer_wait(smem_pipe_read, pipeline_k.consumer_try_wait(smem_pipe_read))
        self.warp_scheduler_barrier_sync()
        # S = Q @ K.T
        acc_S = mma_qk_fn(B_idx=smem_pipe_read.index, wg_wait=-1)
        pipeline_v.consumer_wait(smem_pipe_read_v, pipeline_v.consumer_try_wait(smem_pipe_read_v))
        # O += P @ V
        mma_pv_fn(B_idx=smem_pipe_read_v.index, wg_wait=-1)
        self.warp_scheduler_barrier_arrive()
        warpgroup.wait_group(1)
        pipeline_k.consumer_release(smem_pipe_read)
        
        # handle score mods and masking
        if const_expr(score_mod_fn is not None):
            score_mod_fn(acc_S, n_block=n_block)
        if const_expr(mask_fn is not None):
            mask_fn(acc_S, n_block=n_block)

        row_scale = softmax.online_softmax(acc_S, check_inf=check_inf)
        warpgroup.wait_group(0)
        pipeline_v.consumer_release(smem_pipe_read_v)
        tOrP_acc = cute.make_tensor(acc_S.iterator, utils.convert_layout_acc_frgA(acc_S.layout))
        tOrP_cur = tOrP if const_expr(self.mma_pv_is_rs) else cute.make_fragment_like(tOrP_acc, self.dtype)
        # tOrP_cur.store(tOrP_acc.load().to(self.dtype))
        # the "to(self.dtype)" conversion fails to vectorize for block sizes other
        # than 128 x 128, i.e. it calls convert on 1 fp32 element at a time instead of
        # 2 elements. So we just call ptx directly.
        utils.cvt_f16(tOrP_acc, tOrP_cur)
        if const_expr(not self.mma_pv_is_rs):
            tPrP = smem_copy_params.smem_thr_copy_P.retile(tOrP_cur)
            cute.copy(smem_copy_params.smem_thr_copy_P, tPrP, smem_copy_params.tPsP)
        softmax.rescale_O(acc_O, row_scale)
        if const_expr(not self.mma_pv_is_rs):
            # Fence and barrier to make sure smem store is visible to WGMMA
            cute.arch.fence_proxy(
                cute.arch.ProxyKind.async_shared, space=cute.arch.SharedSpace.shared_cta
            )
            cute.arch.sync_warp()  # Only need syncwarp since each warp is using its own P values for MmaPV
        return smem_pipe_read

    @cute.jit
    def mma_init(self):
        warp_group_idx = utils.canonical_warp_group_idx(sync=False)
        if const_expr(self.use_scheduler_barrier):
            if warp_group_idx == 1:
                cute.arch.barrier_arrive(
                    barrier_id=int(NamedBarrierFwd.WarpSchedulerWG1),
                    number_of_threads=2 * self.num_threads_per_warp_group,
                )

    @cute.jit
    def apply_score_mod(
        self,
        thr_mma_qk,
        batch_idx,
        head_idx,
        m_block,
        acc_S,
        n_block,
        softmax_scale,
        buffers=None,
        fastdiv_mods=None,
    ):
        # Prepare index tensor
        cS = cute.make_identity_tensor((self.tile_m, self.tile_n))
        cS = cute.domain_offset((m_block * self.tile_m, n_block * self.tile_n), cS)
        tScS = thr_mma_qk.partition_C(cS)

        apply_score_mod_inner(
            acc_S,
            tScS,
            self.score_mod,
            batch_idx,
            head_idx,
            softmax_scale,
            self.vec_size,
            self.qk_acc_dtype,
            buffers,
            fastdiv_mods,
            constant_q_idx=None,
            qhead_per_kvhead=self.qhead_per_kvhead if const_expr(self.pack_gqa) else 1,
        )

    def warp_scheduler_barrier_sync(self):
        if const_expr(self.use_scheduler_barrier):
            cute.arch.barrier(
                barrier_id=int(NamedBarrierFwd.WarpSchedulerWG1) - 1 + utils.canonical_warp_group_idx(sync=False),
                number_of_threads=2 * self.num_threads_per_warp_group
            )

    def warp_scheduler_barrier_arrive(self):
        if const_expr(self.use_scheduler_barrier):
            assert self.num_mma_warp_groups in [2, 3]
            cur_wg = utils.canonical_warp_group_idx(sync=False) - 1
            if const_expr(self.num_mma_warp_groups == 2):
                next_wg = 1 - cur_wg
            else:
                t = cur_wg + 1
                next_wg = t % self.num_mma_warp_groups
            cute.arch.barrier_arrive(
                barrier_id=int(NamedBarrierFwd.WarpSchedulerWG1) + next_wg,
                number_of_threads=2 * self.num_threads_per_warp_group,
            )<|MERGE_RESOLUTION|>--- conflicted
+++ resolved
@@ -1758,7 +1758,6 @@
             # We also need masking on S if it's causal, for the last several blocks.
             # softmax.reset()  # Don't need reset as we explicitly call softmax w is_first=True
             O_should_accumulate = False
-<<<<<<< HEAD
             
             
             # ==========================================
@@ -1973,52 +1972,6 @@
                     # acc_O.fill(0.0)
                 else:
                     self.warp_scheduler_barrier_sync()
-=======
-            # First iteration with seqlen masking
-            if const_expr(self.intra_wg_overlap):
-                pipeline_k.consumer_wait(kv_consumer_state, pipeline_k.consumer_try_wait(kv_consumer_state))
-                acc_S = mma_qk_fn(B_idx=kv_consumer_state.index, wg_wait=0)
-                pipeline_k.consumer_release(kv_consumer_state)
-                # Use vectorized score modification
-                if cutlass.const_expr(score_mod_fn is not None):
-                    score_mod_fn(acc_S, n_block=n_block_max - 1)
-                # if cute.arch.thread_idx()[0] == 128: cute.print_tensor(utils.make_acc_tensor_mn_view(acc_S))
-                mask_fn(acc_S, n_block=n_block_max - 1, mask_seqlen=True)
-                # if cute.arch.thread_idx()[0] == 128: cute.print_tensor(utils.make_acc_tensor_mn_view(acc_S))
-                softmax.online_softmax(acc_S, is_first=True)
-                tOrP_acc = cute.make_tensor(acc_S.iterator, utils.convert_layout_acc_frgA(acc_S.layout))
-                tOrP_cur = tOrP if const_expr(self.mma_pv_is_rs) else cute.make_fragment_like(tOrP_acc, self.dtype)
-                tOrP_cur.store(tOrP_acc.load().to(self.dtype))
-                if const_expr(not self.mma_pv_is_rs):
-                    tPrP = smem_thr_copy_P.retile(tOrP_cur)
-                    cute.copy(smem_thr_copy_P, tPrP, tPsP)
-                    # Fence and barrier to make sure smem store is visible to WGMMA
-                    cute.arch.fence_proxy(
-                        cute.arch.ProxyKind.async_shared, space=cute.arch.SharedSpace.shared_cta
-                    )
-                    cute.arch.sync_warp()  # Only need syncwarp since each warp is using its own P values for MmaPV
-                # Need to initialize tOrO in the case of RescaleOBeforeGemm where we will scale tOrO even in the 1st iter
-                # acc_O.fill(0.0)
-            else:
-                self.warp_scheduler_barrier_sync()
-                kv_consumer_state = mma_one_n_block(
-                    kv_consumer_state,
-                    n_block=n_block_max - 1,
-                    mma_pv_fn=partial(mma_pv_fn, zero_init=True),
-                    is_first_n_block=True,
-                    mask_fn=partial(mask_fn, mask_seqlen=True),
-                )
-                O_should_accumulate = True
-            # if cute.arch.thread_idx()[0] == 128: cute.printf("m_block = {}, n_block_max = {}, n_block_min = {}", m_block, n_block_max, n_block_min)
-            n_block_max -= 1
-            # Next couple of iterations with causal masking
-            if const_expr(self.is_causal or self.is_local):
-                n_block_min_causal_local_mask = block_info.get_n_block_min_causal_local_mask(
-                    seqlen, m_block, n_block_min
-                )
-                # if cute.arch.thread_idx()[0] == 128: cute.printf("n_block_min_causal_local_mask = {}", n_block_min_causal_local_mask)
-                for n_tile in cutlass.range(n_block_max - n_block_min_causal_local_mask, unroll=1):
->>>>>>> 04adaf0e
                     kv_consumer_state = mma_one_n_block(
                         kv_consumer_state,
                         n_block=n_block_max - 1,
@@ -2056,7 +2009,6 @@
                         mma_pv_fn=partial(mma_pv_fn, zero_init=not O_should_accumulate),
                     )
                     O_should_accumulate = True
-<<<<<<< HEAD
                 # Separate iterations with local masking on the left
                 if const_expr(self.is_local and block_info.window_size_left is not None):
                     n_block_max = cutlass.min(n_block_max, n_block_min_before_local_mask)
@@ -2077,16 +2029,6 @@
                     O_should_accumulate=True
                 else:
                     self.warp_scheduler_barrier_arrive()
-=======
-            # Last "half" iteration
-            if const_expr(self.intra_wg_overlap):
-                pipeline_v.consumer_wait(kv_consumer_state, pipeline_v.consumer_try_wait(kv_consumer_state))
-                mma_pv_fn(B_idx=kv_consumer_state.index, zero_init=not O_should_accumulate, wg_wait=0)
-                pipeline_v.consumer_release(kv_consumer_state)
-                kv_consumer_state.advance()
-            else:
-                self.warp_scheduler_barrier_arrive()
->>>>>>> 04adaf0e
 
             sink_val = None
             if const_expr(learnable_sink is not None):
